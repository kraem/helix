use anyhow::{anyhow, bail, Context, Error};
use arc_swap::access::DynAccess;
use arc_swap::ArcSwap;
use futures_util::future::BoxFuture;
use futures_util::FutureExt;
use helix_core::auto_pairs::AutoPairs;
use helix_core::doc_formatter::TextFormat;
use helix_core::encoding::Encoding;
use helix_core::syntax::{Highlight, LanguageServerFeature};
use helix_core::text_annotations::{InlineAnnotation, TextAnnotations};
use helix_vcs::{DiffHandle, DiffProviderRegistry};

use ::parking_lot::Mutex;
use serde::de::{self, Deserialize, Deserializer};
use serde::Serialize;
use std::borrow::Cow;
use std::cell::Cell;
use std::collections::HashMap;
use std::fmt::Display;
use std::future::Future;
use std::path::{Path, PathBuf};
use std::rc::Rc;
use std::str::FromStr;
use std::sync::{Arc, Weak};
use std::time::SystemTime;

use helix_core::{
    encoding,
    history::{History, State, UndoKind},
    indent::{auto_detect_indent_style, IndentStyle},
    line_ending::auto_detect_line_ending,
    syntax::{self, LanguageConfiguration},
    ChangeSet, Diagnostic, LineEnding, Range, Rope, RopeBuilder, Selection, Syntax, Transaction,
};

use crate::editor::{Config, RedrawHandle};
use crate::{DocumentId, Editor, Theme, View, ViewId};

/// 8kB of buffer space for encoding and decoding `Rope`s.
const BUF_SIZE: usize = 8192;

const DEFAULT_INDENT: IndentStyle = IndentStyle::Tabs;

pub const DEFAULT_LANGUAGE_NAME: &str = "text";

pub const SCRATCH_BUFFER_NAME: &str = "[scratch]";

#[derive(Debug, Copy, Clone, PartialEq, Eq, Hash)]
pub enum Mode {
    Normal = 0,
    Select = 1,
    Insert = 2,
}

impl Display for Mode {
    fn fmt(&self, f: &mut fmt::Formatter<'_>) -> fmt::Result {
        match self {
            Mode::Normal => f.write_str("normal"),
            Mode::Select => f.write_str("select"),
            Mode::Insert => f.write_str("insert"),
        }
    }
}

impl FromStr for Mode {
    type Err = Error;

    fn from_str(s: &str) -> Result<Self, Self::Err> {
        match s {
            "normal" => Ok(Mode::Normal),
            "select" => Ok(Mode::Select),
            "insert" => Ok(Mode::Insert),
            _ => bail!("Invalid mode '{}'", s),
        }
    }
}

// toml deserializer doesn't seem to recognize string as enum
impl<'de> Deserialize<'de> for Mode {
    fn deserialize<D>(deserializer: D) -> Result<Self, D::Error>
    where
        D: Deserializer<'de>,
    {
        let s = String::deserialize(deserializer)?;
        s.parse().map_err(de::Error::custom)
    }
}

impl Serialize for Mode {
    fn serialize<S>(&self, serializer: S) -> Result<S::Ok, S::Error>
    where
        S: serde::Serializer,
    {
        serializer.collect_str(self)
    }
}

/// A snapshot of the text of a document that we want to write out to disk
#[derive(Debug, Clone)]
pub struct DocumentSavedEvent {
    pub revision: usize,
    pub doc_id: DocumentId,
    pub path: PathBuf,
    pub text: Rope,
}

pub type DocumentSavedEventResult = Result<DocumentSavedEvent, anyhow::Error>;
pub type DocumentSavedEventFuture = BoxFuture<'static, DocumentSavedEventResult>;

#[derive(Debug)]
pub struct SavePoint {
    /// The view this savepoint is associated with
    pub view: ViewId,
    revert: Mutex<Transaction>,
    pub text: Rope,
}

impl SavePoint {
    pub fn cursor(&self) -> usize {
        // we always create transactions with selections
        self.revert
            .lock()
            .selection()
            .unwrap()
            .primary()
            .cursor(self.text.slice(..))
    }
}

pub struct Document {
    pub(crate) id: DocumentId,
    text: Rope,
    selections: HashMap<ViewId, Selection>,

    /// Inlay hints annotations for the document, by view.
    ///
    /// To know if they're up-to-date, check the `id` field in `DocumentInlayHints`.
    pub(crate) inlay_hints: HashMap<ViewId, DocumentInlayHints>,
    /// Set to `true` when the document is updated, reset to `false` on the next inlay hints
    /// update from the LSP
    pub inlay_hints_oudated: bool,

    path: Option<PathBuf>,
    encoding: &'static encoding::Encoding,
    has_bom: bool,

    pub restore_cursor: bool,

    /// Current indent style.
    pub indent_style: IndentStyle,

    /// The document's default line ending.
    pub line_ending: LineEnding,

    pub syntax: Option<Syntax>,
    /// Corresponding language scope name. Usually `source.<lang>`.
    pub language: Option<Arc<LanguageConfiguration>>,

    /// Pending changes since last history commit.
    changes: ChangeSet,
    /// State at last commit. Used for calculating reverts.
    old_state: Option<State>,
    /// Undo tree.
    // It can be used as a cell where we will take it out to get some parts of the history and put
    // it back as it separated from the edits. We could split out the parts manually but that will
    // be more troublesome.
    pub history: Cell<History>,
    pub config: Arc<dyn DynAccess<Config>>,

    savepoints: Vec<Weak<SavePoint>>,

    // Last time we wrote to the file. This will carry the time the file was last opened if there
    // were no saves.
    last_saved_time: SystemTime,

    last_saved_revision: usize,
    version: i32, // should be usize?
    pub(crate) modified_since_accessed: bool,

    pub(crate) diagnostics: Vec<Diagnostic>,
    pub(crate) language_servers: HashMap<LanguageServerName, Arc<Client>>,

    diff_handle: Option<DiffHandle>,
    version_control_head: Option<Arc<ArcSwap<Box<str>>>>,

    // when document was used for most-recent-used buffer picker
    pub focused_at: std::time::Instant,

<<<<<<< HEAD
    // TODO: This is not really something we _want_, but more seeing if it is
    // enough to get away with custom applications of colors.
    // Selection -> Style to apply for that selection AFTER rendering.
    pub highlights: Vec<(Range, crate::graphics::Style)>,

    // A name separate from the file name
    pub name: Option<String>,
=======
    pub readonly: bool,
>>>>>>> 546c8ca3
}

/// Inlay hints for a single `(Document, View)` combo.
///
/// There are `*_inlay_hints` field for each kind of hints an LSP can send since we offer the
/// option to style theme differently in the theme according to the (currently supported) kinds
/// (`type`, `parameter` and the rest).
///
/// Inlay hints are always `InlineAnnotation`s, not overlays or line-ones: LSP may choose to place
/// them anywhere in the text and will sometime offer config options to move them where the user
/// wants them but it shouldn't be Helix who decides that so we use the most precise positioning.
///
/// The padding for inlay hints needs to be stored separately for before and after (the LSP spec
/// uses 'left' and 'right' but not all text is left to right so let's be correct) padding because
/// the 'before' padding must be added to a layer *before* the regular inlay hints and the 'after'
/// padding comes ... after.
#[derive(Debug, Clone)]
pub struct DocumentInlayHints {
    /// Identifier for the inlay hints stored in this structure. To be checked to know if they have
    /// to be recomputed on idle or not.
    pub id: DocumentInlayHintsId,

    /// Inlay hints of `TYPE` kind, if any.
    pub type_inlay_hints: Rc<[InlineAnnotation]>,

    /// Inlay hints of `PARAMETER` kind, if any.
    pub parameter_inlay_hints: Rc<[InlineAnnotation]>,

    /// Inlay hints that are neither `TYPE` nor `PARAMETER`.
    ///
    /// LSPs are not required to associate a kind to their inlay hints, for example Rust-Analyzer
    /// currently never does (February 2023) and the LSP spec may add new kinds in the future that
    /// we want to display even if we don't have some special highlighting for them.
    pub other_inlay_hints: Rc<[InlineAnnotation]>,

    /// Inlay hint padding. When creating the final `TextAnnotations`, the `before` padding must be
    /// added first, then the regular inlay hints, then the `after` padding.
    pub padding_before_inlay_hints: Rc<[InlineAnnotation]>,
    pub padding_after_inlay_hints: Rc<[InlineAnnotation]>,
}

impl DocumentInlayHints {
    /// Generate an empty list of inlay hints with the given ID.
    pub fn empty_with_id(id: DocumentInlayHintsId) -> Self {
        Self {
            id,
            type_inlay_hints: Rc::new([]),
            parameter_inlay_hints: Rc::new([]),
            other_inlay_hints: Rc::new([]),
            padding_before_inlay_hints: Rc::new([]),
            padding_after_inlay_hints: Rc::new([]),
        }
    }
}

/// Associated with a [`Document`] and [`ViewId`], uniquely identifies the state of inlay hints for
/// for that document and view: if this changed since the last save, the inlay hints for the view
/// should be recomputed.
///
/// We can't store the `ViewOffset` instead of the first and last asked-for lines because if
/// softwrapping changes, the `ViewOffset` may not change while the displayed lines will.
#[derive(Copy, Clone, PartialEq, Eq)]
pub struct DocumentInlayHintsId {
    /// First line for which the inlay hints were requested.
    pub first_line: usize,
    /// Last line for which the inlay hints were requested.
    pub last_line: usize,
}

use std::{fmt, mem};
impl fmt::Debug for Document {
    fn fmt(&self, f: &mut fmt::Formatter<'_>) -> fmt::Result {
        f.debug_struct("Document")
            .field("id", &self.id)
            .field("text", &self.text)
            .field("selections", &self.selections)
            .field("inlay_hints_oudated", &self.inlay_hints_oudated)
            .field("text_annotations", &self.inlay_hints)
            .field("path", &self.path)
            .field("encoding", &self.encoding)
            .field("restore_cursor", &self.restore_cursor)
            .field("syntax", &self.syntax)
            .field("language", &self.language)
            .field("changes", &self.changes)
            .field("old_state", &self.old_state)
            // .field("history", &self.history)
            .field("last_saved_time", &self.last_saved_time)
            .field("last_saved_revision", &self.last_saved_revision)
            .field("version", &self.version)
            .field("modified_since_accessed", &self.modified_since_accessed)
            .field("diagnostics", &self.diagnostics)
            // .field("language_server", &self.language_server)
            .finish()
    }
}

impl fmt::Debug for DocumentInlayHintsId {
    fn fmt(&self, f: &mut fmt::Formatter<'_>) -> fmt::Result {
        // Much more agreable to read when debugging
        f.debug_struct("DocumentInlayHintsId")
            .field("lines", &(self.first_line..self.last_line))
            .finish()
    }
}

enum Encoder {
    Utf16Be,
    Utf16Le,
    EncodingRs(encoding::Encoder),
}

impl Encoder {
    fn from_encoding(encoding: &'static encoding::Encoding) -> Self {
        if encoding == encoding::UTF_16BE {
            Self::Utf16Be
        } else if encoding == encoding::UTF_16LE {
            Self::Utf16Le
        } else {
            Self::EncodingRs(encoding.new_encoder())
        }
    }

    fn encode_from_utf8(
        &mut self,
        src: &str,
        dst: &mut [u8],
        is_empty: bool,
    ) -> (encoding::CoderResult, usize, usize) {
        if src.is_empty() {
            return (encoding::CoderResult::InputEmpty, 0, 0);
        }
        let mut write_to_buf = |convert: fn(u16) -> [u8; 2]| {
            let to_write = src.char_indices().map(|(indice, char)| {
                let mut encoded: [u16; 2] = [0, 0];
                (
                    indice,
                    char.encode_utf16(&mut encoded)
                        .iter_mut()
                        .flat_map(|char| convert(*char))
                        .collect::<Vec<u8>>(),
                )
            });

            let mut total_written = 0usize;

            for (indice, utf16_bytes) in to_write {
                let character_size = utf16_bytes.len();

                if dst.len() <= (total_written + character_size) {
                    return (encoding::CoderResult::OutputFull, indice, total_written);
                }

                for character in utf16_bytes {
                    dst[total_written] = character;
                    total_written += 1;
                }
            }

            (encoding::CoderResult::InputEmpty, src.len(), total_written)
        };

        match self {
            Self::Utf16Be => write_to_buf(u16::to_be_bytes),
            Self::Utf16Le => write_to_buf(u16::to_le_bytes),
            Self::EncodingRs(encoder) => {
                let (code_result, read, written, ..) = encoder.encode_from_utf8(src, dst, is_empty);

                (code_result, read, written)
            }
        }
    }
}

// Apply BOM if encoding permit it, return the number of bytes written at the start of buf
fn apply_bom(encoding: &'static encoding::Encoding, buf: &mut [u8; BUF_SIZE]) -> usize {
    if encoding == encoding::UTF_8 {
        buf[0] = 0xef;
        buf[1] = 0xbb;
        buf[2] = 0xbf;
        3
    } else if encoding == encoding::UTF_16BE {
        buf[0] = 0xfe;
        buf[1] = 0xff;
        2
    } else if encoding == encoding::UTF_16LE {
        buf[0] = 0xff;
        buf[1] = 0xfe;
        2
    } else {
        0
    }
}

// The documentation and implementation of this function should be up-to-date with
// its sibling function, `to_writer()`.
//
/// Decodes a stream of bytes into UTF-8, returning a `Rope` and the
/// encoding it was decoded as with BOM information. The optional `encoding`
/// parameter can be used to override encoding auto-detection.
pub fn from_reader<R: std::io::Read + ?Sized>(
    reader: &mut R,
    encoding: Option<&'static Encoding>,
) -> Result<(Rope, &'static Encoding, bool), Error> {
    // These two buffers are 8192 bytes in size each and are used as
    // intermediaries during the decoding process. Text read into `buf`
    // from `reader` is decoded into `buf_out` as UTF-8. Once either
    // `buf_out` is full or the end of the reader was reached, the
    // contents are appended to `builder`.
    let mut buf = [0u8; BUF_SIZE];
    let mut buf_out = [0u8; BUF_SIZE];
    let mut builder = RopeBuilder::new();

    let (encoding, has_bom, mut decoder, read) =
        read_and_detect_encoding(reader, encoding, &mut buf)?;

    let mut slice = &buf[..read];
    let mut is_empty = read == 0;

    // `RopeBuilder::append()` expects a `&str`, so this is the "real"
    // output buffer. When decoding, the number of bytes in the output
    // buffer will often exceed the number of bytes in the input buffer.
    // The `result` returned by `decode_to_str()` will state whether or
    // not that happened. The contents of `buf_str` is appended to
    // `builder` and it is reused for the next iteration of the decoding
    // loop.
    //
    // As it is possible to read less than the buffer's maximum from `read()`
    // even when the end of the reader has yet to be reached, the end of
    // the reader is determined only when a `read()` call returns `0`.
    //
    // SAFETY: `buf_out` is a zero-initialized array, thus it will always
    // contain valid UTF-8.
    let buf_str = unsafe { std::str::from_utf8_unchecked_mut(&mut buf_out[..]) };
    let mut total_written = 0usize;
    loop {
        let mut total_read = 0usize;

        // An inner loop is necessary as it is possible that the input buffer
        // may not be completely decoded on the first `decode_to_str()` call
        // which would happen in cases where the output buffer is filled to
        // capacity.
        loop {
            let (result, read, written, ..) = decoder.decode_to_str(
                &slice[total_read..],
                &mut buf_str[total_written..],
                is_empty,
            );

            // These variables act as the read and write cursors of `buf` and `buf_str` respectively.
            // They are necessary in case the output buffer fills before decoding of the entire input
            // loop is complete. Otherwise, the loop would endlessly iterate over the same `buf` and
            // the data inside the output buffer would be overwritten.
            total_read += read;
            total_written += written;
            match result {
                encoding::CoderResult::InputEmpty => {
                    debug_assert_eq!(slice.len(), total_read);
                    break;
                }
                encoding::CoderResult::OutputFull => {
                    debug_assert!(slice.len() > total_read);
                    builder.append(&buf_str[..total_written]);
                    total_written = 0;
                }
            }
        }
        // Once the end of the stream is reached, the output buffer is
        // flushed and the loop terminates.
        if is_empty {
            debug_assert_eq!(reader.read(&mut buf)?, 0);
            builder.append(&buf_str[..total_written]);
            break;
        }

        // Once the previous input has been processed and decoded, the next set of
        // data is fetched from the reader. The end of the reader is determined to
        // be when exactly `0` bytes were read from the reader, as per the invariants
        // of the `Read` trait.
        let read = reader.read(&mut buf)?;
        slice = &buf[..read];
        is_empty = read == 0;
    }
    let rope = builder.finish();
    Ok((rope, encoding, has_bom))
}

pub fn read_to_string<R: std::io::Read + ?Sized>(
    reader: &mut R,
    encoding: Option<&'static Encoding>,
) -> Result<(String, &'static Encoding, bool), Error> {
    let mut buf = [0u8; BUF_SIZE];

    let (encoding, has_bom, mut decoder, read) =
        read_and_detect_encoding(reader, encoding, &mut buf)?;

    let mut slice = &buf[..read];
    let mut is_empty = read == 0;
    let mut buf_string = String::with_capacity(buf.len());

    loop {
        let mut total_read = 0usize;

        loop {
            let (result, read, ..) =
                decoder.decode_to_string(&slice[total_read..], &mut buf_string, is_empty);

            total_read += read;

            match result {
                encoding::CoderResult::InputEmpty => {
                    debug_assert_eq!(slice.len(), total_read);
                    break;
                }
                encoding::CoderResult::OutputFull => {
                    debug_assert!(slice.len() > total_read);
                    buf_string.reserve(buf.len())
                }
            }
        }

        if is_empty {
            debug_assert_eq!(reader.read(&mut buf)?, 0);
            break;
        }

        let read = reader.read(&mut buf)?;
        slice = &buf[..read];
        is_empty = read == 0;
    }
    Ok((buf_string, encoding, has_bom))
}

/// Reads the first chunk from a Reader into the given buffer
/// and detects the encoding.
///
/// By default, the encoding of the text is auto-detected by
/// `encoding_rs` for_bom, and if it fails, from `chardetng`
/// crate which requires sample data from the reader.
/// As a manual override to this auto-detection is possible, the
/// same data is read into `buf` to ensure symmetry in the upcoming
/// loop.
fn read_and_detect_encoding<R: std::io::Read + ?Sized>(
    reader: &mut R,
    encoding: Option<&'static Encoding>,
    buf: &mut [u8],
) -> Result<(&'static Encoding, bool, encoding::Decoder, usize), Error> {
    let read = reader.read(buf)?;
    let is_empty = read == 0;
    let (encoding, has_bom) = encoding
        .map(|encoding| (encoding, false))
        .or_else(|| encoding::Encoding::for_bom(buf).map(|(encoding, _bom_size)| (encoding, true)))
        .unwrap_or_else(|| {
            let mut encoding_detector = chardetng::EncodingDetector::new();
            encoding_detector.feed(buf, is_empty);
            (encoding_detector.guess(None, true), false)
        });
    let decoder = encoding.new_decoder();

    Ok((encoding, has_bom, decoder, read))
}

// The documentation and implementation of this function should be up-to-date with
// its sibling function, `from_reader()`.
//
/// Encodes the text inside `rope` into the given `encoding` and writes the
/// encoded output into `writer.` As a `Rope` can only contain valid UTF-8,
/// replacement characters may appear in the encoded text.
pub async fn to_writer<'a, W: tokio::io::AsyncWriteExt + Unpin + ?Sized>(
    writer: &'a mut W,
    encoding_with_bom_info: (&'static Encoding, bool),
    rope: &'a Rope,
) -> Result<(), Error> {
    // Text inside a `Rope` is stored as non-contiguous blocks of data called
    // chunks. The absolute size of each chunk is unknown, thus it is impossible
    // to predict the end of the chunk iterator ahead of time. Instead, it is
    // determined by filtering the iterator to remove all empty chunks and then
    // appending an empty chunk to it. This is valuable for detecting when all
    // chunks in the `Rope` have been iterated over in the subsequent loop.
    let (encoding, has_bom) = encoding_with_bom_info;

    let iter = rope
        .chunks()
        .filter(|c| !c.is_empty())
        .chain(std::iter::once(""));
    let mut buf = [0u8; BUF_SIZE];

    let mut total_written = if has_bom {
        apply_bom(encoding, &mut buf)
    } else {
        0
    };

    let mut encoder = Encoder::from_encoding(encoding);

    for chunk in iter {
        let is_empty = chunk.is_empty();
        let mut total_read = 0usize;

        // An inner loop is necessary as it is possible that the input buffer
        // may not be completely encoded on the first `encode_from_utf8()` call
        // which would happen in cases where the output buffer is filled to
        // capacity.
        loop {
            let (result, read, written, ..) =
                encoder.encode_from_utf8(&chunk[total_read..], &mut buf[total_written..], is_empty);

            // These variables act as the read and write cursors of `chunk` and `buf` respectively.
            // They are necessary in case the output buffer fills before encoding of the entire input
            // loop is complete. Otherwise, the loop would endlessly iterate over the same `chunk` and
            // the data inside the output buffer would be overwritten.
            total_read += read;
            total_written += written;
            match result {
                encoding::CoderResult::InputEmpty => {
                    debug_assert_eq!(chunk.len(), total_read);
                    debug_assert!(buf.len() >= total_written);
                    break;
                }
                encoding::CoderResult::OutputFull => {
                    debug_assert!(chunk.len() > total_read);
                    writer.write_all(&buf[..total_written]).await?;
                    total_written = 0;
                }
            }
        }

        // Once the end of the iterator is reached, the output buffer is
        // flushed and the outer loop terminates.
        if is_empty {
            writer.write_all(&buf[..total_written]).await?;
            writer.flush().await?;
            break;
        }
    }

    Ok(())
}

fn take_with<T, F>(mut_ref: &mut T, f: F)
where
    T: Default,
    F: FnOnce(T) -> T,
{
    *mut_ref = f(mem::take(mut_ref));
}

use helix_lsp::{lsp, Client, LanguageServerName};
use url::Url;

#[derive(Clone, PartialEq, Eq)]
struct RawHighlight {
    pub start: usize,
    pub end: usize,
    pub style: crate::graphics::Style,
}

impl PartialOrd for RawHighlight {
    fn partial_cmp(&self, other: &Self) -> Option<std::cmp::Ordering> {
        self.end.partial_cmp(&other.start)
    }
}

impl Ord for RawHighlight {
    fn cmp(&self, other: &Self) -> std::cmp::Ordering {
        self.end.cmp(&other.start)
    }
}

impl Document {
    pub fn from(
        text: Rope,
        encoding_with_bom_info: Option<(&'static Encoding, bool)>,
        config: Arc<dyn DynAccess<Config>>,
    ) -> Self {
        let (encoding, has_bom) = encoding_with_bom_info.unwrap_or((encoding::UTF_8, false));
        let line_ending = config.load().default_line_ending.into();
        let changes = ChangeSet::new(text.slice(..));
        let old_state = None;

        Self {
            id: DocumentId::default(),
            path: None,
            encoding,
            has_bom,
            text,
            selections: HashMap::default(),
            inlay_hints: HashMap::default(),
            inlay_hints_oudated: false,
            indent_style: DEFAULT_INDENT,
            line_ending,
            restore_cursor: false,
            syntax: None,
            language: None,
            changes,
            old_state,
            diagnostics: Vec::new(),
            version: 0,
            history: Cell::new(History::default()),
            savepoints: Vec::new(),
            last_saved_time: SystemTime::now(),
            last_saved_revision: 0,
            modified_since_accessed: false,
            language_servers: HashMap::new(),
            diff_handle: None,
            config,
            version_control_head: None,
            focused_at: std::time::Instant::now(),
<<<<<<< HEAD
            highlights: vec![(
                helix_core::Range::new(10, 20),
                crate::graphics::Style::default().fg(crate::graphics::Color::Green),
            )],
            name: None,
=======
            readonly: false,
>>>>>>> 546c8ca3
        }
    }

    pub fn default(config: Arc<dyn DynAccess<Config>>) -> Self {
        let line_ending: LineEnding = config.load().default_line_ending.into();
        let text = Rope::from(line_ending.as_str());
        Self::from(text, None, config)
    }

    // TODO: async fn?
    /// Create a new document from `path`. Encoding is auto-detected, but it can be manually
    /// overwritten with the `encoding` parameter.
    pub fn open(
        path: &Path,
        encoding: Option<&'static Encoding>,
        config_loader: Option<Arc<syntax::Loader>>,
        config: Arc<dyn DynAccess<Config>>,
    ) -> Result<Self, Error> {
        // Open the file if it exists, otherwise assume it is a new file (and thus empty).
        let (rope, encoding, has_bom) = if path.exists() {
            let mut file =
                std::fs::File::open(path).context(format!("unable to open {:?}", path))?;
            from_reader(&mut file, encoding)?
        } else {
            let line_ending: LineEnding = config.load().default_line_ending.into();
            let encoding = encoding.unwrap_or(encoding::UTF_8);
            (Rope::from(line_ending.as_str()), encoding, false)
        };

        let mut doc = Self::from(rope, Some((encoding, has_bom)), config);

        // set the path and try detecting the language
        doc.set_path(Some(path));
        if let Some(loader) = config_loader {
            doc.detect_language(loader);
        }

        doc.detect_indent_and_line_ending();

        Ok(doc)
    }

    /// The same as [`format`], but only returns formatting changes if auto-formatting
    /// is configured.
    pub fn auto_format(&self) -> Option<BoxFuture<'static, Result<Transaction, FormatterError>>> {
        if self.language_config()?.auto_format {
            self.format()
        } else {
            None
        }
    }

    /// If supported, returns the changes that should be applied to this document in order
    /// to format it nicely.
    // We can't use anyhow::Result here since the output of the future has to be
    // clonable to be used as shared future. So use a custom error type.
    pub fn format(&self) -> Option<BoxFuture<'static, Result<Transaction, FormatterError>>> {
        if let Some(formatter) = self
            .language_config()
            .and_then(|c| c.formatter.clone())
            .filter(|formatter| which::which(&formatter.command).is_ok())
        {
            use std::process::Stdio;
            let text = self.text().clone();
            let mut process = tokio::process::Command::new(&formatter.command);
            process
                .args(&formatter.args)
                .stdin(Stdio::piped())
                .stdout(Stdio::piped())
                .stderr(Stdio::piped());

            let formatting_future = async move {
                let mut process = process
                    .spawn()
                    .map_err(|e| FormatterError::SpawningFailed {
                        command: formatter.command.clone(),
                        error: e.kind(),
                    })?;
                {
                    let mut stdin = process.stdin.take().ok_or(FormatterError::BrokenStdin)?;
                    to_writer(&mut stdin, (encoding::UTF_8, false), &text)
                        .await
                        .map_err(|_| FormatterError::BrokenStdin)?;
                }

                let output = process
                    .wait_with_output()
                    .await
                    .map_err(|_| FormatterError::WaitForOutputFailed)?;

                if !output.status.success() {
                    if !output.stderr.is_empty() {
                        let err = String::from_utf8_lossy(&output.stderr).to_string();
                        log::error!("Formatter error: {}", err);
                        return Err(FormatterError::NonZeroExitStatus(Some(err)));
                    }

                    return Err(FormatterError::NonZeroExitStatus(None));
                } else if !output.stderr.is_empty() {
                    log::debug!(
                        "Formatter printed to stderr: {}",
                        String::from_utf8_lossy(&output.stderr).to_string()
                    );
                }

                let str = std::str::from_utf8(&output.stdout)
                    .map_err(|_| FormatterError::InvalidUtf8Output)?;

                Ok(helix_core::diff::compare_ropes(&text, &Rope::from(str)))
            };
            return Some(formatting_future.boxed());
        };

        let text = self.text.clone();
        // finds first language server that supports formatting and then formats
        let language_server = self
            .language_servers_with_feature(LanguageServerFeature::Format)
            .next()?;
        let offset_encoding = language_server.offset_encoding();
        let request = language_server.text_document_formatting(
            self.identifier(),
            lsp::FormattingOptions {
                tab_size: self.tab_width() as u32,
                insert_spaces: matches!(self.indent_style, IndentStyle::Spaces(_)),
                ..Default::default()
            },
            None,
        )?;

        let fut = async move {
            let edits = request.await.unwrap_or_else(|e| {
                log::warn!("LSP formatting failed: {}", e);
                Default::default()
            });
            Ok(helix_lsp::util::generate_transaction_from_edits(
                &text,
                edits,
                offset_encoding,
            ))
        };
        Some(fut.boxed())
    }

    pub fn save<P: Into<PathBuf>>(
        &mut self,
        path: Option<P>,
        force: bool,
    ) -> Result<
        impl Future<Output = Result<DocumentSavedEvent, anyhow::Error>> + 'static + Send,
        anyhow::Error,
    > {
        let path = path.map(|path| path.into());
        self.save_impl(path, force)

        // futures_util::future::Ready<_>,
    }

    /// The `Document`'s text is encoded according to its encoding and written to the file located
    /// at its `path()`.
    fn save_impl(
        &mut self,
        path: Option<PathBuf>,
        force: bool,
    ) -> Result<
        impl Future<Output = Result<DocumentSavedEvent, anyhow::Error>> + 'static + Send,
        anyhow::Error,
    > {
        log::debug!(
            "submitting save of doc '{:?}'",
            self.path().map(|path| path.to_string_lossy())
        );

        // we clone and move text + path into the future so that we asynchronously save the current
        // state without blocking any further edits.
        let text = self.text().clone();

        let path = match path {
            Some(path) => helix_core::path::get_canonicalized_path(&path),
            None => {
                if self.path.is_none() {
                    bail!("Can't save with no path set!");
                }
                self.path.as_ref().unwrap().clone()
            }
        };

        let identifier = self.path().map(|_| self.identifier());
        let language_servers = self.language_servers.clone();

        // mark changes up to now as saved
        let current_rev = self.get_current_revision();
        let doc_id = self.id();

        let encoding_with_bom_info = (self.encoding, self.has_bom);
        let last_saved_time = self.last_saved_time;

        // We encode the file according to the `Document`'s encoding.
        let future = async move {
            use tokio::{fs, fs::File};
            if let Some(parent) = path.parent() {
                // TODO: display a prompt asking the user if the directories should be created
                if !parent.exists() {
                    if force {
                        std::fs::DirBuilder::new().recursive(true).create(parent)?;
                    } else {
                        bail!("can't save file, parent directory does not exist (use :w! to create it)");
                    }
                }
            }

            // Protect against overwriting changes made externally
            if !force {
                if let Ok(metadata) = fs::metadata(&path).await {
                    if let Ok(mtime) = metadata.modified() {
                        if last_saved_time < mtime {
                            bail!("file modified by an external process, use :w! to overwrite");
                        }
                    }
                }
            }

            let mut file = File::create(&path).await?;
            to_writer(&mut file, encoding_with_bom_info, &text).await?;

            let event = DocumentSavedEvent {
                revision: current_rev,
                doc_id,
                path,
                text: text.clone(),
            };

            for (_, language_server) in language_servers {
                if !language_server.is_initialized() {
                    return Ok(event);
                }
                if let Some(identifier) = &identifier {
                    if let Some(notification) =
                        language_server.text_document_did_save(identifier.clone(), &text)
                    {
                        notification.await?;
                    }
                }
            }

            Ok(event)
        };

        Ok(future)
    }

    /// Detect the programming language based on the file type.
    pub fn detect_language(&mut self, config_loader: Arc<syntax::Loader>) {
        self.set_language(
            self.detect_language_config(&config_loader),
            Some(config_loader),
        );
    }

    /// Detect the programming language based on the file type.
    pub fn detect_language_config(
        &self,
        config_loader: &syntax::Loader,
    ) -> Option<Arc<helix_core::syntax::LanguageConfiguration>> {
        config_loader
            .language_config_for_file_name(self.path.as_ref()?)
            .or_else(|| config_loader.language_config_for_shebang(self.text().slice(..)))
    }

    /// Detect the indentation used in the file, or otherwise defaults to the language indentation
    /// configured in `languages.toml`, with a fallback to tabs if it isn't specified. Line ending
    /// is likewise auto-detected, and will remain unchanged if no line endings were detected.
    pub fn detect_indent_and_line_ending(&mut self) {
        self.indent_style = auto_detect_indent_style(&self.text).unwrap_or_else(|| {
            self.language_config()
                .and_then(|config| config.indent.as_ref())
                .map_or(DEFAULT_INDENT, |config| IndentStyle::from_str(&config.unit))
        });
        if let Some(line_ending) = auto_detect_line_ending(&self.text) {
            self.line_ending = line_ending;
        }
    }

    #[cfg(unix)]
    // Detect if the file is readonly and change the readonly field if necessary (unix only)
    pub fn detect_readonly(&mut self) {
        use rustix::fs::{access, Access};
        // Allows setting the flag for files the user cannot modify, like root files
        self.readonly = match &self.path {
            None => false,
            Some(p) => match access(p, Access::WRITE_OK) {
                Ok(_) => false,
                Err(err) if err.kind() == std::io::ErrorKind::NotFound => false,
                Err(_) => true,
            },
        };
    }

    #[cfg(not(unix))]
    // Detect if the file is readonly and change the readonly field if necessary (non-unix os)
    pub fn detect_readonly(&mut self) {
        // TODO Use the Windows' function `CreateFileW` to check if a file is readonly
        // Discussion: https://github.com/helix-editor/helix/pull/7740#issuecomment-1656806459
        // Vim implementation: https://github.com/vim/vim/blob/4c0089d696b8d1d5dc40568f25ea5738fa5bbffb/src/os_win32.c#L7665
        // Windows binding: https://microsoft.github.io/windows-docs-rs/doc/windows/Win32/Storage/FileSystem/fn.CreateFileW.html
        self.readonly = match &self.path {
            None => false,
            Some(p) => match std::fs::metadata(p) {
                Err(err) if err.kind() == std::io::ErrorKind::NotFound => false,
                Err(_) => false,
                Ok(metadata) => metadata.permissions().readonly(),
            },
        };
    }

    /// Reload the document from its path.
    pub fn reload(
        &mut self,
        view: &mut View,
        provider_registry: &DiffProviderRegistry,
        redraw_handle: RedrawHandle,
    ) -> Result<(), Error> {
        let encoding = self.encoding;
        let path = self
            .path()
            .filter(|path| path.exists())
            .ok_or_else(|| anyhow!("can't find file to reload from {:?}", self.display_name()))?
            .to_owned();

        // Once we have a valid path we check if its readonly status has changed
        self.detect_readonly();

        let mut file = std::fs::File::open(&path)?;
        let (rope, ..) = from_reader(&mut file, Some(encoding))?;

        // Calculate the difference between the buffer and source text, and apply it.
        // This is not considered a modification of the contents of the file regardless
        // of the encoding.
        let transaction = helix_core::diff::compare_ropes(self.text(), &rope);
        self.apply(&transaction, view.id);
        self.append_changes_to_history(view);
        self.reset_modified();

        self.last_saved_time = SystemTime::now();

        self.detect_indent_and_line_ending();

        match provider_registry.get_diff_base(&path) {
            Some(diff_base) => self.set_diff_base(diff_base, redraw_handle),
            None => self.diff_handle = None,
        }

        self.version_control_head = provider_registry.get_current_head_name(&path);

        Ok(())
    }

    /// Sets the [`Document`]'s encoding with the encoding correspondent to `label`.
    pub fn set_encoding(&mut self, label: &str) -> Result<(), Error> {
        let encoding =
            Encoding::for_label(label.as_bytes()).ok_or_else(|| anyhow!("unknown encoding"))?;

        self.encoding = encoding;

        Ok(())
    }

    /// Returns the [`Document`]'s current encoding.
    pub fn encoding(&self) -> &'static Encoding {
        self.encoding
    }

    pub fn set_path(&mut self, path: Option<&Path>) {
        let path = path.map(helix_core::path::get_canonicalized_path);

        // if parent doesn't exist we still want to open the document
        // and error out when document is saved
        self.path = path;

        self.detect_readonly();
    }

    /// Set the programming language for the file and load associated data (e.g. highlighting)
    /// if it exists.
    pub fn set_language(
        &mut self,
        language_config: Option<Arc<helix_core::syntax::LanguageConfiguration>>,
        loader: Option<Arc<helix_core::syntax::Loader>>,
    ) {
        if let (Some(language_config), Some(loader)) = (language_config, loader) {
            if let Some(highlight_config) = language_config.highlight_config(&loader.scopes()) {
                self.syntax = Syntax::new(self.text.slice(..), highlight_config, loader);
            }

            self.language = Some(language_config);
        } else {
            self.syntax = None;
            self.language = None;
        };
    }

    /// Set the programming language for the file if you know the name (scope) but don't have the
    /// [`syntax::LanguageConfiguration`] for it.
    pub fn set_language2(&mut self, scope: &str, config_loader: Arc<syntax::Loader>) {
        let language_config = config_loader.language_config_for_scope(scope);

        self.set_language(language_config, Some(config_loader));
    }

    /// Set the programming language for the file if you know the language but don't have the
    /// [`syntax::LanguageConfiguration`] for it.
    pub fn set_language_by_language_id(
        &mut self,
        language_id: &str,
        config_loader: Arc<syntax::Loader>,
    ) -> anyhow::Result<()> {
        let language_config = config_loader
            .language_config_for_language_id(language_id)
            .ok_or_else(|| anyhow!("invalid language id: {}", language_id))?;
        self.set_language(Some(language_config), Some(config_loader));
        Ok(())
    }

    /// Select text within the [`Document`].
    pub fn set_selection(&mut self, view_id: ViewId, selection: Selection) {
        // TODO: use a transaction?
        self.selections
            .insert(view_id, selection.ensure_invariants(self.text().slice(..)));
    }

    /// Find the origin selection of the text in a document, i.e. where
    /// a single cursor would go if it were on the first grapheme. If
    /// the text is empty, returns (0, 0).
    pub fn origin(&self) -> Range {
        if self.text().len_chars() == 0 {
            return Range::new(0, 0);
        }

        Range::new(0, 1).grapheme_aligned(self.text().slice(..))
    }

    /// Reset the view's selection on this document to the
    /// [origin](Document::origin) cursor.
    pub fn reset_selection(&mut self, view_id: ViewId) {
        let origin = self.origin();
        self.set_selection(view_id, Selection::single(origin.anchor, origin.head));
    }

    /// Initializes a new selection for the given view if it does not
    /// already have one.
    pub fn ensure_view_init(&mut self, view_id: ViewId) {
        if self.selections.get(&view_id).is_none() {
            self.reset_selection(view_id);
        }
    }

    /// Mark document as recent used for MRU sorting
    pub fn mark_as_focused(&mut self) {
        self.focused_at = std::time::Instant::now();
    }

    /// Remove a view's selection and inlay hints from this document.
    pub fn remove_view(&mut self, view_id: ViewId) {
        self.selections.remove(&view_id);
        self.inlay_hints.remove(&view_id);
    }

    /// Apply a [`Transaction`] to the [`Document`] to change its text.
    fn apply_impl(
        &mut self,
        transaction: &Transaction,
        view_id: ViewId,
        emit_lsp_notification: bool,
    ) -> bool {
        use helix_core::Assoc;

        let old_doc = self.text().clone();

        let success = transaction.changes().apply(&mut self.text);

        if success {
            for selection in self.selections.values_mut() {
                *selection = selection
                    .clone()
                    // Map through changes
                    .map(transaction.changes())
                    // Ensure all selections across all views still adhere to invariants.
                    .ensure_invariants(self.text.slice(..));
            }

            // if specified, the current selection should instead be replaced by transaction.selection
            if let Some(selection) = transaction.selection() {
                self.selections.insert(
                    view_id,
                    selection.clone().ensure_invariants(self.text.slice(..)),
                );
            }

            self.modified_since_accessed = true;
        }

        if !transaction.changes().is_empty() {
            self.version += 1;
            // start computing the diff in parallel
            if let Some(diff_handle) = &self.diff_handle {
                diff_handle.update_document(self.text.clone(), false);
            }

            // generate revert to savepoint
            if !self.savepoints.is_empty() {
                let revert = transaction.invert(&old_doc);
                self.savepoints
                    .retain_mut(|save_point| match save_point.upgrade() {
                        Some(savepoint) => {
                            let mut revert_to_savepoint = savepoint.revert.lock();
                            *revert_to_savepoint =
                                revert.clone().compose(mem::take(&mut revert_to_savepoint));
                            true
                        }
                        None => false,
                    })
            }

            // update tree-sitter syntax tree
            if let Some(syntax) = &mut self.syntax {
                // TODO: no unwrap
                let res = syntax.update(
                    old_doc.slice(..),
                    self.text.slice(..),
                    transaction.changes(),
                );
                if res.is_err() {
                    log::error!("TS parser failed, disabeling TS for the current buffer: {res:?}");
                    self.syntax = None;
                }
            }

            let changes = transaction.changes();

            changes.update_positions(
                self.diagnostics
                    .iter_mut()
                    .map(|diagnostic| (&mut diagnostic.range.start, Assoc::After)),
            );
            changes.update_positions(
                self.diagnostics
                    .iter_mut()
                    .map(|diagnostic| (&mut diagnostic.range.end, Assoc::After)),
            );
            // map state.diagnostics over changes::map_pos too
            for diagnostic in &mut self.diagnostics {
                diagnostic.line = self.text.char_to_line(diagnostic.range.start);
            }

            self.diagnostics
                .sort_unstable_by_key(|diagnostic| diagnostic.range);

            // Update the inlay hint annotations' positions, helping ensure they are displayed in the proper place
            let apply_inlay_hint_changes = |annotations: &mut Rc<[InlineAnnotation]>| {
                if let Some(data) = Rc::get_mut(annotations) {
                    changes.update_positions(
                        data.iter_mut()
                            .map(|annotation| (&mut annotation.char_idx, Assoc::After)),
                    );
                }
            };

            self.inlay_hints_oudated = true;
            for text_annotation in self.inlay_hints.values_mut() {
                let DocumentInlayHints {
                    id: _,
                    type_inlay_hints,
                    parameter_inlay_hints,
                    other_inlay_hints,
                    padding_before_inlay_hints,
                    padding_after_inlay_hints,
                } = text_annotation;

                apply_inlay_hint_changes(padding_before_inlay_hints);
                apply_inlay_hint_changes(type_inlay_hints);
                apply_inlay_hint_changes(parameter_inlay_hints);
                apply_inlay_hint_changes(other_inlay_hints);
                apply_inlay_hint_changes(padding_after_inlay_hints);
            }

            if emit_lsp_notification {
                // emit lsp notification
                for language_server in self.language_servers() {
                    let notify = language_server.text_document_did_change(
                        self.versioned_identifier(),
                        &old_doc,
                        self.text(),
                        changes,
                    );

                    if let Some(notify) = notify {
                        tokio::spawn(notify);
                    }
                }
            }
        }
        success
    }

    fn apply_inner(
        &mut self,
        transaction: &Transaction,
        view_id: ViewId,
        emit_lsp_notification: bool,
    ) -> bool {
        // store the state just before any changes are made. This allows us to undo to the
        // state just before a transaction was applied.
        if self.changes.is_empty() && !transaction.changes().is_empty() {
            self.old_state = Some(State {
                doc: self.text.clone(),
                selection: self.selection(view_id).clone(),
            });
        }

        let success = self.apply_impl(transaction, view_id, emit_lsp_notification);

        if !transaction.changes().is_empty() {
            // Compose this transaction with the previous one
            take_with(&mut self.changes, |changes| {
                changes.compose(transaction.changes().clone())
            });
        }
        success
    }
    /// Apply a [`Transaction`] to the [`Document`] to change its text.
    pub fn apply(&mut self, transaction: &Transaction, view_id: ViewId) -> bool {
        self.apply_inner(transaction, view_id, true)
    }

    /// Apply a [`Transaction`] to the [`Document`] to change its text
    /// without notifying the language servers. This is useful for temporary transactions
    /// that must not influence the server.
    pub fn apply_temporary(&mut self, transaction: &Transaction, view_id: ViewId) -> bool {
        self.apply_inner(transaction, view_id, false)
    }

    fn undo_redo_impl(&mut self, view: &mut View, undo: bool) -> bool {
        let mut history = self.history.take();
        let txn = if undo { history.undo() } else { history.redo() };
        let success = if let Some(txn) = txn {
            self.apply_impl(txn, view.id, true)
        } else {
            false
        };
        self.history.set(history);

        if success {
            // reset changeset to fix len
            self.changes = ChangeSet::new(self.text().slice(..));
            // Sync with changes with the jumplist selections.
            view.sync_changes(self);
        }
        success
    }

    /// Undo the last modification to the [`Document`]. Returns whether the undo was successful.
    pub fn undo(&mut self, view: &mut View) -> bool {
        self.undo_redo_impl(view, true)
    }

    /// Redo the last modification to the [`Document`]. Returns whether the redo was successful.
    pub fn redo(&mut self, view: &mut View) -> bool {
        self.undo_redo_impl(view, false)
    }

    /// Creates a reference counted snapshot (called savpepoint) of the document.
    ///
    /// The snapshot will remain valid (and updated) idenfinitly as long as ereferences to it exist.
    /// Restoring the snapshot will restore the selection and the contents of the document to
    /// the state it had when this function was called.
    pub fn savepoint(&mut self, view: &View) -> Arc<SavePoint> {
        let revert = Transaction::new(self.text()).with_selection(self.selection(view.id).clone());
        // check if there is already an existing (identical) savepoint around
        if let Some(savepoint) = self
            .savepoints
            .iter()
            .rev()
            .find_map(|savepoint| savepoint.upgrade())
        {
            let transaction = savepoint.revert.lock();
            if savepoint.view == view.id
                && transaction.changes().is_empty()
                && transaction.selection() == revert.selection()
            {
                drop(transaction);
                return savepoint;
            }
        }
        let savepoint = Arc::new(SavePoint {
            view: view.id,
            revert: Mutex::new(revert),
            text: self.text.clone(),
        });
        self.savepoints.push(Arc::downgrade(&savepoint));
        savepoint
    }

    pub fn restore(&mut self, view: &mut View, savepoint: &SavePoint, emit_lsp_notification: bool) {
        assert_eq!(
            savepoint.view, view.id,
            "Savepoint must not be used with a different view!"
        );
        // search and remove savepoint using a ptr comparison
        // this avoids a deadlock as we need to lock the mutex
        let savepoint_idx = self
            .savepoints
            .iter()
            .position(|savepoint_ref| savepoint_ref.as_ptr() == savepoint as *const _)
            .expect("Savepoint must belong to this document");

        let savepoint_ref = self.savepoints.remove(savepoint_idx);
        let mut revert = savepoint.revert.lock();
        self.apply_inner(&revert, view.id, emit_lsp_notification);
        *revert = Transaction::new(self.text()).with_selection(self.selection(view.id).clone());
        self.savepoints.push(savepoint_ref)
    }

    fn earlier_later_impl(&mut self, view: &mut View, uk: UndoKind, earlier: bool) -> bool {
        let txns = if earlier {
            self.history.get_mut().earlier(uk)
        } else {
            self.history.get_mut().later(uk)
        };
        let mut success = false;
        for txn in txns {
            if self.apply_impl(&txn, view.id, true) {
                success = true;
            }
        }
        if success {
            // reset changeset to fix len
            self.changes = ChangeSet::new(self.text().slice(..));
            // Sync with changes with the jumplist selections.
            view.sync_changes(self);
        }
        success
    }

    /// Undo modifications to the [`Document`] according to `uk`.
    pub fn earlier(&mut self, view: &mut View, uk: UndoKind) -> bool {
        self.earlier_later_impl(view, uk, true)
    }

    /// Redo modifications to the [`Document`] according to `uk`.
    pub fn later(&mut self, view: &mut View, uk: UndoKind) -> bool {
        self.earlier_later_impl(view, uk, false)
    }

    /// Commit pending changes to history
    pub fn append_changes_to_history(&mut self, view: &mut View) {
        if self.changes.is_empty() {
            return;
        }

        let new_changeset = ChangeSet::new(self.text().slice(..));
        let changes = std::mem::replace(&mut self.changes, new_changeset);
        // Instead of doing this messy merge we could always commit, and based on transaction
        // annotations either add a new layer or compose into the previous one.
        let transaction =
            Transaction::from(changes).with_selection(self.selection(view.id).clone());

        // HAXX: we need to reconstruct the state as it was before the changes..
        let old_state = self.old_state.take().expect("no old_state available");

        let mut history = self.history.take();
        history.commit_revision(&transaction, &old_state);
        self.history.set(history);

        // Update jumplist entries in the view.
        view.apply(&transaction, self);
    }

    pub fn id(&self) -> DocumentId {
        self.id
    }

    /// If there are unsaved modifications.
    pub fn is_modified(&self) -> bool {
        let history = self.history.take();
        let current_revision = history.current_revision();
        self.history.set(history);
        log::debug!(
            "id {} modified - last saved: {}, current: {}",
            self.id,
            self.last_saved_revision,
            current_revision
        );
        current_revision != self.last_saved_revision || !self.changes.is_empty()
    }

    /// Save modifications to history, and so [`Self::is_modified`] will return false.
    pub fn reset_modified(&mut self) {
        let history = self.history.take();
        let current_revision = history.current_revision();
        self.history.set(history);
        self.last_saved_revision = current_revision;
    }

    /// Set the document's latest saved revision to the given one.
    pub fn set_last_saved_revision(&mut self, rev: usize) {
        log::debug!(
            "doc {} revision updated {} -> {}",
            self.id,
            self.last_saved_revision,
            rev
        );
        self.last_saved_revision = rev;
        self.last_saved_time = SystemTime::now();
    }

    /// Get the document's latest saved revision.
    pub fn get_last_saved_revision(&mut self) -> usize {
        self.last_saved_revision
    }

    /// Get the current revision number
    pub fn get_current_revision(&mut self) -> usize {
        let history = self.history.take();
        let current_revision = history.current_revision();
        self.history.set(history);
        current_revision
    }

    /// Corresponding language scope name. Usually `source.<lang>`.
    pub fn language_scope(&self) -> Option<&str> {
        self.language
            .as_ref()
            .map(|language| language.scope.as_str())
    }

    /// Language name for the document. Corresponds to the `name` key in
    /// `languages.toml` configuration.
    pub fn language_name(&self) -> Option<&str> {
        self.language
            .as_ref()
            .map(|language| language.language_id.as_str())
    }

    /// Language ID for the document. Either the `language-id`,
    /// or the document language name if no `language-id` has been specified.
    pub fn language_id(&self) -> Option<&str> {
        self.language_config()?
            .language_server_language_id
            .as_deref()
            .or_else(|| self.language_name())
    }

    /// Corresponding [`LanguageConfiguration`].
    pub fn language_config(&self) -> Option<&LanguageConfiguration> {
        self.language.as_deref()
    }

    /// Current document version, incremented at each change.
    pub fn version(&self) -> i32 {
        self.version
    }

    /// maintains the order as configured in the language_servers TOML array
    pub fn language_servers(&self) -> impl Iterator<Item = &helix_lsp::Client> {
        self.language_config().into_iter().flat_map(move |config| {
            config.language_servers.iter().filter_map(move |features| {
                let ls = &**self.language_servers.get(&features.name)?;
                if ls.is_initialized() {
                    Some(ls)
                } else {
                    None
                }
            })
        })
    }

    pub fn remove_language_server_by_name(&mut self, name: &str) -> Option<Arc<Client>> {
        self.language_servers.remove(name)
    }

    pub fn language_servers_with_feature(
        &self,
        feature: LanguageServerFeature,
    ) -> impl Iterator<Item = &helix_lsp::Client> {
        self.language_config().into_iter().flat_map(move |config| {
            config.language_servers.iter().filter_map(move |features| {
                let ls = &**self.language_servers.get(&features.name)?;
                if ls.is_initialized()
                    && ls.supports_feature(feature)
                    && features.has_feature(feature)
                {
                    Some(ls)
                } else {
                    None
                }
            })
        })
    }

    pub fn supports_language_server(&self, id: usize) -> bool {
        self.language_servers().any(|l| l.id() == id)
    }

    pub fn diff_handle(&self) -> Option<&DiffHandle> {
        self.diff_handle.as_ref()
    }

    /// Intialize/updates the differ for this document with a new base.
    pub fn set_diff_base(&mut self, diff_base: Vec<u8>, redraw_handle: RedrawHandle) {
        if let Ok((diff_base, ..)) = from_reader(&mut diff_base.as_slice(), Some(self.encoding)) {
            if let Some(differ) = &self.diff_handle {
                differ.update_diff_base(diff_base);
                return;
            }
            self.diff_handle = Some(DiffHandle::new(diff_base, self.text.clone(), redraw_handle))
        } else {
            self.diff_handle = None;
        }
    }

    pub fn version_control_head(&self) -> Option<Arc<Box<str>>> {
        self.version_control_head.as_ref().map(|a| a.load_full())
    }

    pub fn set_version_control_head(
        &mut self,
        version_control_head: Option<Arc<ArcSwap<Box<str>>>>,
    ) {
        self.version_control_head = version_control_head;
    }

    #[inline]
    /// Tree-sitter AST tree
    pub fn syntax(&self) -> Option<&Syntax> {
        self.syntax.as_ref()
    }

    /// The width that the tab character is rendered at
    pub fn tab_width(&self) -> usize {
        self.language_config()
            .and_then(|config| config.indent.as_ref())
            .map_or(4, |config| config.tab_width) // fallback to 4 columns
    }

    // The width (in spaces) of a level of indentation.
    pub fn indent_width(&self) -> usize {
        self.indent_style.indent_width(self.tab_width())
    }

    pub fn changes(&self) -> &ChangeSet {
        &self.changes
    }

    #[inline]
    /// File path on disk.
    pub fn path(&self) -> Option<&PathBuf> {
        self.path.as_ref()
    }

    /// File path as a URL.
    pub fn url(&self) -> Option<Url> {
        Url::from_file_path(self.path()?).ok()
    }

    #[inline]
    pub fn text(&self) -> &Rope {
        &self.text
    }

    #[inline]
    pub fn selection(&self, view_id: ViewId) -> &Selection {
        &self.selections[&view_id]
    }

    #[inline]
    pub fn selections(&self) -> &HashMap<ViewId, Selection> {
        &self.selections
    }

    pub fn relative_path(&self) -> Option<PathBuf> {
        self.path
            .as_deref()
            .map(helix_core::path::get_relative_path)
    }

    pub fn display_name(&self) -> Cow<'static, str> {
        self.relative_path()
            .map(|path| path.to_string_lossy().to_string().into())
            .or_else(|| self.name.as_ref().map(|x| Cow::Owned(x.clone())))
            .unwrap_or_else(|| SCRATCH_BUFFER_NAME.into())
    }

    // transact(Fn) ?

    // -- LSP methods

    #[inline]
    pub fn identifier(&self) -> lsp::TextDocumentIdentifier {
        lsp::TextDocumentIdentifier::new(self.url().unwrap())
    }

    pub fn versioned_identifier(&self) -> lsp::VersionedTextDocumentIdentifier {
        lsp::VersionedTextDocumentIdentifier::new(self.url().unwrap(), self.version)
    }

    pub fn position(
        &self,
        view_id: ViewId,
        offset_encoding: helix_lsp::OffsetEncoding,
    ) -> lsp::Position {
        let text = self.text();

        helix_lsp::util::pos_to_lsp_pos(
            text,
            self.selection(view_id).primary().cursor(text.slice(..)),
            offset_encoding,
        )
    }

    #[inline]
    pub fn diagnostics(&self) -> &[Diagnostic] {
        &self.diagnostics
    }

    pub fn shown_diagnostics(&self) -> impl Iterator<Item = &Diagnostic> + DoubleEndedIterator {
        self.diagnostics.iter().filter(|d| {
            self.language_servers_with_feature(LanguageServerFeature::Diagnostics)
                .any(|ls| ls.id() == d.language_server_id)
        })
    }

    pub fn replace_diagnostics(
        &mut self,
        mut diagnostics: Vec<Diagnostic>,
        language_server_id: usize,
    ) {
        self.clear_diagnostics(language_server_id);
        self.diagnostics.append(&mut diagnostics);
        self.diagnostics
            .sort_unstable_by_key(|diagnostic| diagnostic.range);
    }

    pub fn clear_diagnostics(&mut self, language_server_id: usize) {
        self.diagnostics
            .retain(|d| d.language_server_id != language_server_id);
    }

    /// Get the document's auto pairs. If the document has a recognized
    /// language config with auto pairs configured, returns that;
    /// otherwise, falls back to the global auto pairs config. If the global
    /// config is false, then ignore language settings.
    pub fn auto_pairs<'a>(&'a self, editor: &'a Editor) -> Option<&'a AutoPairs> {
        let global_config = (editor.auto_pairs).as_ref();

        // NOTE: If the user specifies the global auto pairs config as false, then
        //       we want to disable it globally regardless of language settings
        #[allow(clippy::question_mark)]
        {
            if global_config.is_none() {
                return None;
            }
        }

        match &self.language {
            Some(lang) => lang.as_ref().auto_pairs.as_ref().or(global_config),
            None => global_config,
        }
    }

    pub fn text_format(&self, mut viewport_width: u16, theme: Option<&Theme>) -> TextFormat {
        let config = self.config.load();
        let text_width = self
            .language_config()
            .and_then(|config| config.text_width)
            .unwrap_or(config.text_width);
        let soft_wrap_at_text_width = self
            .language_config()
            .and_then(|config| {
                config
                    .soft_wrap
                    .as_ref()
                    .and_then(|soft_wrap| soft_wrap.wrap_at_text_width)
            })
            .or(config.soft_wrap.wrap_at_text_width)
            .unwrap_or(false);
        if soft_wrap_at_text_width {
            // We increase max_line_len by 1 because softwrap considers the newline character
            // as part of the line length while the "typical" expectation is that this is not the case.
            // In particular other commands like :reflow do not count the line terminator.
            // This is technically inconsistent for the last line as that line never has a line terminator
            // but having the last visual line exceed the width by 1 seems like a rare edge case.
            viewport_width = viewport_width.min(text_width as u16 + 1)
        }
        let config = self.config.load();
        let editor_soft_wrap = &config.soft_wrap;
        let language_soft_wrap = self
            .language
            .as_ref()
            .and_then(|config| config.soft_wrap.as_ref());
        let enable_soft_wrap = language_soft_wrap
            .and_then(|soft_wrap| soft_wrap.enable)
            .or(editor_soft_wrap.enable)
            .unwrap_or(false);
        let max_wrap = language_soft_wrap
            .and_then(|soft_wrap| soft_wrap.max_wrap)
            .or(config.soft_wrap.max_wrap)
            .unwrap_or(20);
        let max_indent_retain = language_soft_wrap
            .and_then(|soft_wrap| soft_wrap.max_indent_retain)
            .or(editor_soft_wrap.max_indent_retain)
            .unwrap_or(40);
        let wrap_indicator = language_soft_wrap
            .and_then(|soft_wrap| soft_wrap.wrap_indicator.clone())
            .or_else(|| config.soft_wrap.wrap_indicator.clone())
            .unwrap_or_else(|| "↪ ".into());
        let tab_width = self.tab_width() as u16;
        TextFormat {
            soft_wrap: enable_soft_wrap && viewport_width > 10,
            tab_width,
            max_wrap: max_wrap.min(viewport_width / 4),
            max_indent_retain: max_indent_retain.min(viewport_width * 2 / 5),
            // avoid spinning forever when the window manager
            // sets the size to something tiny
            viewport_width,
            wrap_indicator: wrap_indicator.into_boxed_str(),
            wrap_indicator_highlight: theme
                .and_then(|theme| theme.find_scope_index("ui.virtual.wrap"))
                .map(Highlight),
        }
    }

    /// Get the text annotations that apply to the whole document, those that do not apply to any
    /// specific view.
    pub fn text_annotations(&self, _theme: Option<&Theme>) -> TextAnnotations {
        TextAnnotations::default()
    }

    /// Set the inlay hints for this document and `view_id`.
    pub fn set_inlay_hints(&mut self, view_id: ViewId, inlay_hints: DocumentInlayHints) {
        self.inlay_hints.insert(view_id, inlay_hints);
    }

    /// Get the inlay hints for this document and `view_id`.
    pub fn inlay_hints(&self, view_id: ViewId) -> Option<&DocumentInlayHints> {
        self.inlay_hints.get(&view_id)
    }

    /// Completely removes all the inlay hints saved for the document, dropping them to free memory
    /// (since it often means inlay hints have been fully deactivated).
    pub fn reset_all_inlay_hints(&mut self) {
        self.inlay_hints = Default::default();
    }
}

#[derive(Clone, Debug)]
pub enum FormatterError {
    SpawningFailed {
        command: String,
        error: std::io::ErrorKind,
    },
    BrokenStdin,
    WaitForOutputFailed,
    InvalidUtf8Output,
    DiskReloadError(String),
    NonZeroExitStatus(Option<String>),
}

impl std::error::Error for FormatterError {}

impl Display for FormatterError {
    fn fmt(&self, f: &mut std::fmt::Formatter<'_>) -> std::fmt::Result {
        match self {
            Self::SpawningFailed { command, error } => {
                write!(f, "Failed to spawn formatter {}: {:?}", command, error)
            }
            Self::BrokenStdin => write!(f, "Could not write to formatter stdin"),
            Self::WaitForOutputFailed => write!(f, "Waiting for formatter output failed"),
            Self::InvalidUtf8Output => write!(f, "Invalid UTF-8 formatter output"),
            Self::DiskReloadError(error) => write!(f, "Error reloading file from disk: {}", error),
            Self::NonZeroExitStatus(Some(output)) => write!(f, "Formatter error: {}", output),
            Self::NonZeroExitStatus(None) => {
                write!(f, "Formatter exited with non zero exit status")
            }
        }
    }
}

#[cfg(test)]
mod test {
    use arc_swap::ArcSwap;

    use super::*;

    #[test]
    fn changeset_to_changes_ignore_line_endings() {
        use helix_lsp::{lsp, Client, OffsetEncoding};
        let text = Rope::from("hello\r\nworld");
        let mut doc = Document::from(
            text,
            None,
            Arc::new(ArcSwap::new(Arc::new(Config::default()))),
        );
        let view = ViewId::default();
        doc.set_selection(view, Selection::single(0, 0));

        let transaction =
            Transaction::change(doc.text(), vec![(5, 7, Some("\n".into()))].into_iter());
        let old_doc = doc.text().clone();
        doc.apply(&transaction, view);
        let changes = Client::changeset_to_changes(
            &old_doc,
            doc.text(),
            transaction.changes(),
            OffsetEncoding::Utf8,
        );

        assert_eq!(doc.text(), "hello\nworld");

        assert_eq!(
            changes,
            &[lsp::TextDocumentContentChangeEvent {
                range: Some(lsp::Range::new(
                    lsp::Position::new(0, 5),
                    lsp::Position::new(1, 0)
                )),
                text: "\n".into(),
                range_length: None,
            }]
        );
    }

    #[test]
    fn changeset_to_changes() {
        use helix_lsp::{lsp, Client, OffsetEncoding};
        let text = Rope::from("hello");
        let mut doc = Document::from(
            text,
            None,
            Arc::new(ArcSwap::new(Arc::new(Config::default()))),
        );
        let view = ViewId::default();
        doc.set_selection(view, Selection::single(5, 5));

        // insert

        let transaction = Transaction::insert(doc.text(), doc.selection(view), " world".into());
        let old_doc = doc.text().clone();
        doc.apply(&transaction, view);
        let changes = Client::changeset_to_changes(
            &old_doc,
            doc.text(),
            transaction.changes(),
            OffsetEncoding::Utf8,
        );

        assert_eq!(
            changes,
            &[lsp::TextDocumentContentChangeEvent {
                range: Some(lsp::Range::new(
                    lsp::Position::new(0, 5),
                    lsp::Position::new(0, 5)
                )),
                text: " world".into(),
                range_length: None,
            }]
        );

        // delete

        let transaction = transaction.invert(&old_doc);
        let old_doc = doc.text().clone();
        doc.apply(&transaction, view);
        let changes = Client::changeset_to_changes(
            &old_doc,
            doc.text(),
            transaction.changes(),
            OffsetEncoding::Utf8,
        );

        // line: 0-based.
        // col: 0-based, gaps between chars.
        // 0 1 2 3 4 5 6 7 8 9 0 1
        // |h|e|l|l|o| |w|o|r|l|d|
        //           -------------
        // (0, 5)-(0, 11)
        assert_eq!(
            changes,
            &[lsp::TextDocumentContentChangeEvent {
                range: Some(lsp::Range::new(
                    lsp::Position::new(0, 5),
                    lsp::Position::new(0, 11)
                )),
                text: "".into(),
                range_length: None,
            }]
        );

        // replace

        // also tests that changes are layered, positions depend on previous changes.

        doc.set_selection(view, Selection::single(0, 5));
        let transaction = Transaction::change(
            doc.text(),
            vec![(0, 2, Some("aei".into())), (3, 5, Some("ou".into()))].into_iter(),
        );
        // aeilou
        let old_doc = doc.text().clone();
        doc.apply(&transaction, view);
        let changes = Client::changeset_to_changes(
            &old_doc,
            doc.text(),
            transaction.changes(),
            OffsetEncoding::Utf8,
        );

        assert_eq!(
            changes,
            &[
                // 0 1 2 3 4 5
                // |h|e|l|l|o|
                // ----
                //
                // aeillo
                lsp::TextDocumentContentChangeEvent {
                    range: Some(lsp::Range::new(
                        lsp::Position::new(0, 0),
                        lsp::Position::new(0, 2)
                    )),
                    text: "aei".into(),
                    range_length: None,
                },
                // 0 1 2 3 4 5 6
                // |a|e|i|l|l|o|
                //         -----
                //
                // aeilou
                lsp::TextDocumentContentChangeEvent {
                    range: Some(lsp::Range::new(
                        lsp::Position::new(0, 4),
                        lsp::Position::new(0, 6)
                    )),
                    text: "ou".into(),
                    range_length: None,
                }
            ]
        );
    }

    #[test]
    fn test_line_ending() {
        assert_eq!(
            Document::default(Arc::new(ArcSwap::new(Arc::new(Config::default()))))
                .text()
                .to_string(),
            helix_core::NATIVE_LINE_ENDING.as_str()
        );
    }

    macro_rules! decode {
        ($name:ident, $label:expr, $label_override:expr) => {
            #[test]
            fn $name() {
                let encoding = encoding::Encoding::for_label($label_override.as_bytes()).unwrap();
                let base_path = PathBuf::from(env!("CARGO_MANIFEST_DIR")).join("tests/encoding");
                let path = base_path.join(format!("{}_in.txt", $label));
                let ref_path = base_path.join(format!("{}_in_ref.txt", $label));
                assert!(path.exists());
                assert!(ref_path.exists());

                let mut file = std::fs::File::open(path).unwrap();
                let text = from_reader(&mut file, Some(encoding.into()))
                    .unwrap()
                    .0
                    .to_string();
                let expectation = std::fs::read_to_string(ref_path).unwrap();
                assert_eq!(text[..], expectation[..]);
            }
        };
        ($name:ident, $label:expr) => {
            decode!($name, $label, $label);
        };
    }

    macro_rules! encode {
        ($name:ident, $label:expr, $label_override:expr) => {
            #[test]
            fn $name() {
                let encoding = encoding::Encoding::for_label($label_override.as_bytes()).unwrap();
                let base_path = PathBuf::from(env!("CARGO_MANIFEST_DIR")).join("tests/encoding");
                let path = base_path.join(format!("{}_out.txt", $label));
                let ref_path = base_path.join(format!("{}_out_ref.txt", $label));
                assert!(path.exists());
                assert!(ref_path.exists());

                let text = Rope::from_str(&std::fs::read_to_string(path).unwrap());
                let mut buf: Vec<u8> = Vec::new();
                helix_lsp::block_on(to_writer(&mut buf, (encoding, false), &text)).unwrap();

                let expectation = std::fs::read(ref_path).unwrap();
                assert_eq!(buf, expectation);
            }
        };
        ($name:ident, $label:expr) => {
            encode!($name, $label, $label);
        };
    }

    decode!(big5_decode, "big5");
    encode!(big5_encode, "big5");
    decode!(euc_kr_decode, "euc_kr", "EUC-KR");
    encode!(euc_kr_encode, "euc_kr", "EUC-KR");
    decode!(gb18030_decode, "gb18030");
    encode!(gb18030_encode, "gb18030");
    decode!(iso_2022_jp_decode, "iso_2022_jp", "ISO-2022-JP");
    encode!(iso_2022_jp_encode, "iso_2022_jp", "ISO-2022-JP");
    decode!(jis0208_decode, "jis0208", "EUC-JP");
    encode!(jis0208_encode, "jis0208", "EUC-JP");
    decode!(jis0212_decode, "jis0212", "EUC-JP");
    decode!(shift_jis_decode, "shift_jis");
    encode!(shift_jis_encode, "shift_jis");
}<|MERGE_RESOLUTION|>--- conflicted
+++ resolved
@@ -186,7 +186,6 @@
     // when document was used for most-recent-used buffer picker
     pub focused_at: std::time::Instant,
 
-<<<<<<< HEAD
     // TODO: This is not really something we _want_, but more seeing if it is
     // enough to get away with custom applications of colors.
     // Selection -> Style to apply for that selection AFTER rendering.
@@ -194,9 +193,7 @@
 
     // A name separate from the file name
     pub name: Option<String>,
-=======
     pub readonly: bool,
->>>>>>> 546c8ca3
 }
 
 /// Inlay hints for a single `(Document, View)` combo.
@@ -704,15 +701,12 @@
             config,
             version_control_head: None,
             focused_at: std::time::Instant::now(),
-<<<<<<< HEAD
             highlights: vec![(
                 helix_core::Range::new(10, 20),
                 crate::graphics::Style::default().fg(crate::graphics::Color::Green),
             )],
             name: None,
-=======
             readonly: false,
->>>>>>> 546c8ca3
         }
     }
 
