# Language support configuration.
# See the languages documentation: https://docs.helix-editor.com/master/languages.html

[language-server]

awk-language-server = { command = "awk-language-server" }
bash-language-server = { command = "bash-language-server", args = ["start"] }
bass = { command = "bass", args = ["--lsp"] }
bicep-langserver = { command = "bicep-langserver" }
bufls = { command = "bufls", args = ["serve"] }
cairo-language-server = { command = "cairo-language-server", args = [] }
cl-lsp = { command = "cl-lsp", args = [ "stdio" ] }
clangd = { command = "clangd" }
clojure-lsp = { command = "clojure-lsp" }
cmake-language-server = { command = "cmake-language-server" }
crystalline = { command = "crystalline", args = ["--stdio"] }
cs = { command = "cs", args = ["launch", "--contrib", "smithy-language-server", "--", "0"] }
csharp-ls = { command = "csharp-ls" }
cuelsp = { command = "cuelsp" }
dart = { command = "dart", args = ["language-server", "--client-id=helix"] }
dhall-lsp-server = { command = "dhall-lsp-server" }
docker-langserver = { command = "docker-langserver", args = ["--stdio"] }
dot-language-server = { command = "dot-language-server", args = ["--stdio"] }
elixir-ls = { command = "elixir-ls", config = { elixirLS.dialyzerEnabled = false } }
elm-language-server = { command = "elm-language-server" }
elvish = { command = "elvish", args = ["-lsp"] }
erlang-ls = { command = "erlang_ls" }
forc = { command = "forc", args = ["lsp"] }
forth-lsp = { command = "forth-lsp" }
fortls = { command = "fortls", args = ["--lowercase_intrinsics"] }
fsharp-ls = { command = "fsautocomplete", config = { AutomaticWorkspaceInit = true } }
gleam = { command = "gleam", args = ["lsp"] }
haskell-language-server = { command = "haskell-language-server-wrapper", args = ["--lsp"] }
idris2-lsp = { command = "idris2-lsp" }
intelephense = { command = "intelephense", args = ["--stdio"] }
jdtls = { command = "jdtls" }
jsonnet-language-server = { command = "jsonnet-language-server", args= ["-t", "--lint"] }
julia = { command = "julia", timeout = 60, args = [ "--startup-file=no", "--history-file=no", "--quiet", "-e", "using LanguageServer; runserver()", ] }
kotlin-language-server = { command = "kotlin-language-server" }
lean = { command = "lean", args = [ "--server" ] }
markdoc-ls = { command = "markdoc-ls", args = ["--stdio"] }
marksman = { command = "marksman", args = ["server"] }
metals = { command = "metals", config = { "isHttpEnabled" = true } }
mint = { command = "mint", args = ["ls"] }
nil = { command = "nil" }
nimlangserver = { command = "nimlangserver" }
nls = { command = "nls" }
ocamllsp = { command = "ocamllsp" }
ols = { command = "ols", args = [] }
omnisharp = { command = "OmniSharp", args = [ "--languageserver" ] }
openscad-lsp = { command = "openscad-lsp", args = ["--stdio"] }
pasls = { command = "pasls", args = [] }
pbkit = { command = "pb", args = [ "lsp" ] }
perlnavigator = { command = "perlnavigator", args= ["--stdio"] }
prisma-language-server = { command = "prisma-language-server", args = ["--stdio"] }
purescript-language-server = { command = "purescript-language-server", args = ["--stdio"] }
pylsp = { command = "pylsp" }
pyright = { command = "pyright-langserver", args = ["--stdio"], config = {} }
pylyzer = { command = "pylyzer", args = ["--server"] }
qmlls = { command = "qmlls" }
r = { command = "R", args = ["--no-echo", "-e", "languageserver::run()"] }
racket = { command = "racket", args = ["-l", "racket-langserver"] }
regols = { command = "regols" }
rescript-language-server = { command = "rescript-language-server", args = ["--stdio"] }
robotframework_ls = { command = "robotframework_ls" }
serve-d = { command = "serve-d" }
slint-lsp = { command = "slint-lsp", args = [] }
solargraph = { command = "solargraph", args = ["stdio"] }
solc = { command = "solc", args = ["--lsp"] }
sourcekit-lsp = { command = "sourcekit-lsp" }
svlangserver = { command = "svlangserver", args = [] }
swipl = { command = "swipl", args = [ "-g", "use_module(library(lsp_server))", "-g", "lsp_server:main", "-t", "halt", "--", "stdio" ] }
taplo = { command = "taplo", args = ["lsp", "stdio"] }
terraform-ls = { command = "terraform-ls", args = ["serve"] }
texlab = { command = "texlab" }
vala-language-server = { command = "vala-language-server" }
vhdl_ls = { command = "vhdl_ls", args = [] }
vlang-language-server = { command = "v-analyzer" }
vscode-css-language-server = { command = "vscode-css-language-server", args = ["--stdio"], config = { "provideFormatter" = true }}
vscode-html-language-server = { command = "vscode-html-language-server", args = ["--stdio"], config = { provideFormatter = true } }
vscode-json-language-server =  { command = "vscode-json-language-server", args = ["--stdio"], config = { provideFormatter = true } }
vuels = { command = "vue-language-server", args = ["--stdio"], config = { typescript = { tsdk = "node_modules/typescript/lib/" } } }
wgsl_analyzer = { command = "wgsl_analyzer" }
yaml-language-server = { command = "yaml-language-server", args = ["--stdio"] }
zls = { command = "zls" }
blueprint-compiler = { command = "blueprint-compiler", args = ["lsp"] }


[language-server.lua-language-server]
command = "lua-language-server" 

[language-server.lua-language-server.config.Lua.hint]
enable = true
arrayIndex = "Enable"
setType = true
paramName = "All"
paramType = true
await = true


[language-server.gopls]
command = "gopls"

[language-server.gopls.config.hints]
assignVariableTypes = true
compositeLiteralFields = true
constantValues = true
functionTypeParameters = true
parameterNames = true
rangeVariableTypes = true


[language-server.rust-analyzer]
command = "rust-analyzer"

[language-server.rust-analyzer.config]
inlayHints.bindingModeHints.enable = false
inlayHints.closingBraceHints.minLines = 10
inlayHints.closureReturnTypeHints.enable = "with_block"
inlayHints.discriminantHints.enable = "fieldless"
inlayHints.lifetimeElisionHints.enable = "skip_trivial"
inlayHints.typeHints.hideClosureInitialization = false


[language-server.typescript-language-server]
command = "typescript-language-server"
args = ["--stdio"]
config.hostInfo = "helix"

[language-server.typescript-language-server.config.typescript.inlayHints]
includeInlayEnumMemberValueHints = true
includeInlayFunctionLikeReturnTypeHints = true
includeInlayFunctionParameterTypeHints = true
includeInlayParameterNameHints = "all"
includeInlayParameterNameHintsWhenArgumentMatchesName = true
includeInlayPropertyDeclarationTypeHints = true
includeInlayVariableTypeHints = true

[language-server.typescript-language-server.config.javascript.inlayHints]
includeInlayEnumMemberValueHints = true
includeInlayFunctionLikeReturnTypeHints = true
includeInlayFunctionParameterTypeHints = true
includeInlayParameterNameHints = "all"
includeInlayParameterNameHintsWhenArgumentMatchesName = true
includeInlayPropertyDeclarationTypeHints = true
includeInlayVariableTypeHints = true

[language-server.svelteserver]
command = "svelteserver"
args = ["--stdio"]

[language-server.svelteserver.config.configuration.typescript]
inlayHints.parameterTypes.enabled = true
inlayHints.variableTypes.enabled = true
inlayHints.propertyDeclarationTypes.enabled = true
inlayHints.functionLikeReturnTypes.enabled = true
inlayHints.enumMemberValues.enabled = true
inlayHints.parameterNames.enabled = "all"

[language-server.svelteserver.config.configuration.javascript]
inlayHints.parameterTypes.enabled = true
inlayHints.variableTypes.enabled = true
inlayHints.propertyDeclarationTypes.enabled = true
inlayHints.functionLikeReturnTypes.enabled = true
inlayHints.enumMemberValues.enabled = true
inlayHints.parameterNames.enabled = "all"

[[language]]
name = "rust"
scope = "source.rust"
injection-regex = "rust"
file-types = ["rs"]
roots = ["Cargo.toml", "Cargo.lock"]
auto-format = true
comment-token = "//"
language-servers = [ "rust-analyzer" ]
indent = { tab-width = 4, unit = "    " }

[language.auto-pairs]
'(' = ')'
'{' = '}'
'[' = ']'
'"' = '"'
'`' = '`'

[language.debugger]
name = "lldb-vscode"
transport = "stdio"
command = "lldb-vscode"

[[language.debugger.templates]]
name = "binary"
request = "launch"
completion = [ { name = "binary", completion = "filename" } ]
args = { program = "{0}" }

[[language.debugger.templates]]
name = "binary (terminal)"
request = "launch"
completion = [ { name = "binary", completion = "filename" } ]
args = { program = "{0}", runInTerminal = true }

[[language.debugger.templates]]
name = "attach"
request = "attach"
completion = [ "pid" ]
args = { pid = "{0}" }

[[language.debugger.templates]]
name = "gdbserver attach"
request = "attach"
completion = [ { name = "lldb connect url", default = "connect://localhost:3333" }, { name = "file", completion = "filename" }, "pid" ]
args = { attachCommands = [ "platform select remote-gdb-server", "platform connect {0}", "file {1}", "attach {2}" ] }

[[grammar]]
name = "rust"
source = { git = "https://github.com/tree-sitter/tree-sitter-rust", rev = "0431a2c60828731f27491ee9fdefe25e250ce9c9" }

[[language]]
name = "sway"
scope = "source.sway"
injection-regex = "sway"
file-types = ["sw"]
language-servers = [ "forc" ]
roots = ["Forc.toml", "Forc.lock"]
indent = { tab-width = 4, unit = "    " }
comment-token = "//"

[[grammar]]
name = "sway"
source = { git = "https://github.com/FuelLabs/tree-sitter-sway", rev = "e491a005ee1d310f4c138bf215afd44cfebf959c" }

[[language]]
name = "toml"
scope = "source.toml"
injection-regex = "toml"
file-types = ["toml", "poetry.lock", "Cargo.lock"]
roots = []
comment-token = "#"
language-servers = [ "taplo" ]
indent = { tab-width = 2, unit = "  " }

[[grammar]]
name = "toml"
source = { git = "https://github.com/ikatyang/tree-sitter-toml", rev = "7cff70bbcbbc62001b465603ca1ea88edd668704" }

[[language]]
name = "awk"
scope = "source.awk"
injection-regex = "awk"
file-types = ["awk", "gawk", "nawk", "mawk"]
roots = []
comment-token = "#"
language-servers = [ "awk-language-server" ]
indent = { tab-width = 2, unit = "  " }

[[grammar]]
name = "awk"
source = { git = "https://github.com/Beaglefoot/tree-sitter-awk", rev = "a799bc5da7c2a84bc9a06ba5f3540cf1191e4ee3" }

[[language]]
name = "protobuf"
scope = "source.proto"
injection-regex = "protobuf"
file-types = ["proto"]
language-servers = [ "bufls", "pbkit" ]
roots = []
comment-token = "//"
indent = { tab-width = 2, unit = "  " }

[[grammar]]
name = "protobuf"
source = { git = "https://github.com/yusdacra/tree-sitter-protobuf", rev = "19c211a01434d9f03efff99f85e19f967591b175"}

[[language]]
name = "elixir"
scope = "source.elixir"
injection-regex = "(elixir|ex)"
file-types = ["ex", "exs", "mix.lock"]
shebangs = ["elixir"]
roots = ["mix.exs", "mix.lock"]
comment-token = "#"
language-servers = [ "elixir-ls" ]
indent = { tab-width = 2, unit = "  " }

[[grammar]]
name = "elixir"
source = { git = "https://github.com/elixir-lang/tree-sitter-elixir", rev = "b20eaa75565243c50be5e35e253d8beb58f45d56"  }

[[language]]
name = "fish"
scope = "source.fish"
injection-regex = "fish"
file-types = ["fish"]
shebangs = ["fish"]
roots = []
comment-token = "#"
indent = { tab-width = 4, unit = "    " }

[[grammar]]
name = "fish"
source = { git = "https://github.com/ram02z/tree-sitter-fish", rev = "84436cf24c2b3176bfbb220922a0fdbd0141e406" }

[[language]]
name = "mint"
scope = "source.mint"
injection-regex = "mint"
file-types = ["mint"]
shebangs = []
roots = []
comment-token = "//"
language-servers = [ "mint" ]
indent = { tab-width = 2, unit = "  " }

[[language]]
name = "json"
scope = "source.json"
injection-regex = "json"
file-types = ["json", "jsonc", "arb", "ipynb", "geojson", "gltf"]
roots = []
language-servers = [ "vscode-json-language-server" ]
auto-format = true
indent = { tab-width = 2, unit = "  " }

[[grammar]]
name = "json"
source = { git = "https://github.com/tree-sitter/tree-sitter-json", rev = "73076754005a460947cafe8e03a8cf5fa4fa2938" }

[[language]]
name = "c"
scope = "source.c"
injection-regex = "c"
file-types = ["c"] # TODO: ["h"]
roots = []
comment-token = "//"
language-servers = [ "clangd" ]
indent = { tab-width = 2, unit = "  " }

[language.debugger]
name = "lldb-vscode"
transport = "stdio"
command = "lldb-vscode"

[[language.debugger.templates]]
name = "binary"
request = "launch"
completion = [ { name = "binary", completion = "filename" } ]
args = { console = "internalConsole", program = "{0}" }

[[language.debugger.templates]]
name = "attach"
request = "attach"
completion = [ "pid" ]
args = { console = "internalConsole", pid = "{0}" }

[[language.debugger.templates]]
name = "gdbserver attach"
request = "attach"
completion = [ { name = "lldb connect url", default = "connect://localhost:3333" }, { name = "file", completion = "filename" }, "pid" ]
args = { console = "internalConsole", attachCommands = [ "platform select remote-gdb-server", "platform connect {0}", "file {1}", "attach {2}" ] }

[[grammar]]
name = "c"
source = { git = "https://github.com/tree-sitter/tree-sitter-c", rev = "7175a6dd5fc1cee660dce6fe23f6043d75af424a" }

[[language]]
name = "cpp"
scope = "source.cpp"
injection-regex = "cpp"
file-types = ["cc", "hh", "c++", "cpp", "hpp", "h", "ipp", "tpp", "cxx", "hxx", "ixx", "txx", "ino", "C", "H", "cu", "cuh", "cppm"]
roots = []
comment-token = "//"
language-servers = [ "clangd" ]
indent = { tab-width = 2, unit = "  " }

[language.debugger]
name = "lldb-vscode"
transport = "stdio"
command = "lldb-vscode"

[[language.debugger.templates]]
name = "binary"
request = "launch"
completion = [ { name = "binary", completion = "filename" } ]
args = { console = "internalConsole", program = "{0}" }

[[language.debugger.templates]]
name = "attach"
request = "attach"
completion = [ "pid" ]
args = { console = "internalConsole", pid = "{0}" }

[[language.debugger.templates]]
name = "gdbserver attach"
request = "attach"
completion = [ { name = "lldb connect url", default = "connect://localhost:3333" }, { name = "file", completion = "filename" }, "pid" ]
args = { console = "internalConsole", attachCommands = [ "platform select remote-gdb-server", "platform connect {0}", "file {1}", "attach {2}" ] }

[[grammar]]
name = "cpp"
source = { git = "https://github.com/tree-sitter/tree-sitter-cpp", rev = "670404d7c689be1c868a46f919ba2a3912f2b7ef" }

[[language]]
name = "crystal"
scope = "source.cr"
file-types = ["cr"]
roots = ["shard.yml", "shard.lock"]
comment-token = "#"
indent = { tab-width = 2, unit = "  " }
grammar = "ruby"
language-servers = [ "crystalline" ]

[[language]]
name = "c-sharp"
scope = "source.csharp"
injection-regex = "c-?sharp"
file-types = ["cs"]
roots = ["sln", "csproj"]
comment-token = "//"
indent = { tab-width = 4, unit = "\t" }
language-servers = [ "omnisharp" ]

[language.debugger]
name = "netcoredbg"
transport = "tcp"
command = "netcoredbg"
args = [ "--interpreter=vscode" ]
port-arg = "--server={}"

[[language.debugger.templates]]
name = "launch"
request = "launch"
completion = [ { name = "path to dll", completion = "filename" } ]
args = { type = "coreclr", console = "internalConsole", internalConsoleOptions = "openOnSessionStart", program = "{0}" }

[[language.debugger.templates]]
name = "attach"
request = "attach"
completion = [ "pid" ]
args = { processId = "{0}" }

[[grammar]]
name = "c-sharp"
source = { git = "https://github.com/tree-sitter/tree-sitter-c-sharp", rev = "5b60f99545fea00a33bbfae5be956f684c4c69e2" }

[[language]]
name = "go"
scope = "source.go"
injection-regex = "go"
file-types = ["go"]
roots = ["go.work", "go.mod"]
auto-format = true
comment-token = "//"
language-servers = [ "gopls" ]
# TODO: gopls needs utf-8 offsets?
indent = { tab-width = 4, unit = "\t" }

[language.debugger]
name = "go"
transport = "tcp"
command = "dlv"
args = ["dap"]
port-arg = "-l 127.0.0.1:{}"

[[language.debugger.templates]]
name = "source"
request = "launch"
completion = [ { name = "entrypoint", completion = "filename", default = "." } ]
args = { mode = "debug", program = "{0}" }

[[language.debugger.templates]]
name = "binary"
request = "launch"
completion = [ { name = "binary", completion = "filename" } ]
args = { mode = "exec", program = "{0}" }

[[language.debugger.templates]]
name = "test"
request = "launch"
completion = [ { name = "tests", completion = "directory", default = "." } ]
args = { mode = "test", program = "{0}" }

[[language.debugger.templates]]
name = "attach"
request = "attach"
completion = [ "pid" ]
args = { mode = "local", processId = "{0}" }

[[language.debugger.templates]]
name = "core"
request = "launch"
completion = [ { name = "binary", completion = "filename" }, { name = "core", completion = "filename" } ]
args = { mode = "core", program = "{0}", coreFilePath = "{1}" }

[[grammar]]
name = "go"
source = { git = "https://github.com/tree-sitter/tree-sitter-go", rev = "64457ea6b73ef5422ed1687178d4545c3e91334a" }

[[language]]
name = "gomod"
scope = "source.gomod"
injection-regex = "gomod"
file-types = ["go.mod"]
roots = []
auto-format = true
comment-token = "//"
language-servers = [ "gopls" ]
indent = { tab-width = 4, unit = "\t" }

[[grammar]]
name = "gomod"
source = { git = "https://github.com/camdencheek/tree-sitter-go-mod", rev = "e8f51f8e4363a3d9a427e8f63f4c1bbc5ef5d8d0" }

[[language]]
name = "gotmpl"
scope = "source.gotmpl"
injection-regex = "gotmpl"
file-types = ["gotmpl"]
roots = []
comment-token = "//"
language-servers = [ "gopls" ]
indent = { tab-width = 2, unit = " " }

[[grammar]]
name = "gotmpl"
source = { git = "https://github.com/dannylongeuay/tree-sitter-go-template", rev = "395a33e08e69f4155156f0b90138a6c86764c979" }

[[language]]
name = "gowork"
scope = "source.gowork"
injection-regex = "gowork"
file-types = ["go.work"]
roots = []
auto-format = true
comment-token = "//"
language-servers = [ "gopls" ]
indent = { tab-width = 4, unit = "\t" }

[[grammar]]
name = "gowork"
source = { git = "https://github.com/omertuc/tree-sitter-go-work", rev = "6dd9dd79fb51e9f2abc829d5e97b15015b6a8ae2" }

[[language]]
name = "javascript"
scope = "source.js"
injection-regex = "(js|javascript)"
language-id = "javascript"
file-types = ["js", "mjs", "cjs"]
shebangs = ["node"]
roots = []
comment-token = "//"
language-servers = [ "typescript-language-server" ]
indent = { tab-width = 2, unit = "  " }

[language.debugger]
name = "node-debug2"
transport = "stdio"
# args consisting of cmd (node) and path to adapter should be added to user's configuration
quirks = { absolute-paths = true }

[[language.debugger.templates]]
name = "source"
request = "launch"
completion = [ { name = "main", completion = "filename", default = "index.js" } ]
args = { program = "{0}" }

[[grammar]]
name = "javascript"
source = { git = "https://github.com/tree-sitter/tree-sitter-javascript", rev = "f772967f7b7bc7c28f845be2420a38472b16a8ee" }

[[language]]
name = "jsx"
scope = "source.jsx"
injection-regex = "jsx"
language-id = "javascriptreact"
file-types = ["jsx"]
roots = []
comment-token = "//"
language-servers = [ "typescript-language-server" ]
indent = { tab-width = 2, unit = "  " }
grammar = "javascript"

[[language]]
name = "typescript"
scope = "source.ts"
injection-regex = "(ts|typescript)"
file-types = ["ts", "mts", "cts"]
language-id = "typescript"
shebangs = []
roots = []
language-servers = [ "typescript-language-server" ]
indent = { tab-width = 2, unit = "  " }

[[grammar]]
name = "typescript"
source = { git = "https://github.com/tree-sitter/tree-sitter-typescript", rev = "b1bf4825d9eaa0f3bdeb1e52f099533328acfbdf", subpath = "typescript" }

[[language]]
name = "tsx"
scope = "source.tsx"
injection-regex = "(tsx)" # |typescript
language-id = "typescriptreact"
file-types = ["tsx"]
roots = []
language-servers = [ "typescript-language-server" ]
indent = { tab-width = 2, unit = "  " }

[[grammar]]
name = "tsx"
source = { git = "https://github.com/tree-sitter/tree-sitter-typescript", rev = "b1bf4825d9eaa0f3bdeb1e52f099533328acfbdf", subpath = "tsx" }

[[language]]
name = "css"
scope = "source.css"
injection-regex = "css"
file-types = ["css", "scss"]
roots = []
language-servers = [ "vscode-css-language-server" ]
auto-format = true
indent = { tab-width = 2, unit = "  " }

[[grammar]]
name = "css"
source = { git = "https://github.com/tree-sitter/tree-sitter-css", rev = "769203d0f9abe1a9a691ac2b9fe4bb4397a73c51" }

[[language]]
name = "scss"
scope = "source.scss"
injection-regex = "scss"
file-types = ["scss"]
roots = []
language-servers = [ "vscode-css-language-server" ]
auto-format = true
indent = { tab-width = 2, unit = "  " }

[[grammar]]
name = "scss"
source = { git = "https://github.com/serenadeai/tree-sitter-scss", rev = "c478c6868648eff49eb04a4df90d703dc45b312a" }

[[language]]
name = "html"
scope = "text.html.basic"
injection-regex = "html"
file-types = ["html"]
roots = []
language-servers = [ "vscode-html-language-server" ]
auto-format = true
indent = { tab-width = 2, unit = "  " }

[[grammar]]
name = "html"
source = { git = "https://github.com/tree-sitter/tree-sitter-html", rev = "29f53d8f4f2335e61bf6418ab8958dac3282077a" }

[[language]]
name = "python"
scope = "source.python"
injection-regex = "python"
file-types = ["py","pyi","py3","pyw","ptl",".pythonstartup",".pythonrc","SConstruct"]
shebangs = ["python"]
roots = ["pyproject.toml", "setup.py", "poetry.lock", "pyrightconfig.json"]
comment-token = "#"
language-servers = [ "pylsp" ]
# TODO: pyls needs utf-8 offsets
indent = { tab-width = 4, unit = "    " }

[[grammar]]
name = "python"
source = { git = "https://github.com/tree-sitter/tree-sitter-python", rev = "de221eccf9a221f5b85474a553474a69b4b5784d" }

[[language]]
name = "nickel"
scope = "source.nickel"
injection-regex = "nickel"
file-types = ["ncl"]
shebangs = []
roots = []
comment-token = "#"
language-servers = [ "nls" ]
indent = { tab-width = 2, unit = "  " }

[language.auto-pairs]
'(' = ')'
'{' = '}'
'[' = ']'
'"' = '"'

[[grammar]]
name = "nickel"
source = { git = "https://github.com/nickel-lang/tree-sitter-nickel", rev = "e1d9337864d209898a08c26b8cd4c2dd14c15148" }

[[language]]
name = "nix"
scope = "source.nix"
injection-regex = "nix"
file-types = ["nix"]
shebangs = []
roots = []
comment-token = "#"
language-servers = [ "nil" ]
indent = { tab-width = 2, unit = "  " }

[[grammar]]
name = "nix"
source = { git = "https://github.com/nix-community/tree-sitter-nix", rev = "1b69cf1fa92366eefbe6863c184e5d2ece5f187d" }

[[language]]
name = "ruby"
scope = "source.ruby"
injection-regex = "ruby"
file-types = ["rb", "rake", "rakefile", "irb", "gemfile", "gemspec", "Rakefile", "Gemfile", "rabl", "jbuilder", "jb", "Podfile", "podspec", "Vagrantfile", "Brewfile"]
shebangs = ["ruby"]
roots = []
comment-token = "#"
language-servers = [ "solargraph" ]
indent = { tab-width = 2, unit = "  " }

[[grammar]]
name = "ruby"
source = { git = "https://github.com/tree-sitter/tree-sitter-ruby", rev = "206c7077164372c596ffa8eaadb9435c28941364" }

[[language]]
name = "bash"
scope = "source.bash"
injection-regex = "(shell|bash|zsh|sh)"
file-types = ["sh", "bash", "zsh", ".bash_login", ".bash_logout", ".bash_profile", ".bashrc", ".profile", ".zshenv", "zshenv", ".zlogin", "zlogin", ".zlogout", "zlogout", ".zprofile", "zprofile", ".zshrc", "zshrc", ".zimrc", "APKBUILD", "PKGBUILD", "eclass", "ebuild", "bazelrc", ".bash_aliases", "Renviron", ".Renviron"]
shebangs = ["sh", "bash", "dash", "zsh"]
roots = []
comment-token = "#"
language-servers = [ "bash-language-server" ]
indent = { tab-width = 2, unit = "  " }

[[grammar]]
name = "bash"
source = { git = "https://github.com/tree-sitter/tree-sitter-bash", rev = "275effdfc0edce774acf7d481f9ea195c6c403cd" }

[[language]]
name = "php"
scope = "source.php"
injection-regex = "php"
file-types = ["php", "inc"]
shebangs = ["php"]
roots = ["composer.json", "index.php"]
language-servers = [ "intelephense" ]
indent = { tab-width = 4, unit = "    " }

[[grammar]]
name = "php"
source = { git = "https://github.com/tree-sitter/tree-sitter-php", rev = "f860e598194f4a71747f91789bf536b393ad4a56" }

[[language]]
name = "twig"
scope = "source.twig"
injection-regex = "twig"
file-types = ["twig"]
roots = []
indent = { tab-width = 2, unit = "  " }

[[grammar]]
name = "twig"
source = { git = "https://github.com/gbprod/tree-sitter-twig", rev = "807b293fec3fead64f54c64fdf6fb05516c032b9" }

[[language]]
name = "latex"
scope = "source.tex"
injection-regex = "tex"
file-types = ["tex", "sty", "cls", "Rd"]
roots = []
comment-token = "%"
language-servers = [ "texlab" ]
indent = { tab-width = 4, unit = "\t" }

[[grammar]]
name = "latex"
source = { git = "https://github.com/latex-lsp/tree-sitter-latex", rev = "8c75e93cd08ccb7ce1ccab22c1fbd6360e3bcea6" }

[[language]]
name = "bibtex"
scope = "source.bib"
injection-regex = "bib"
file-types = ["bib"]
roots = []
comment-token = "%"
language-servers = [ "texlab" ]
indent = { tab-width = 4, unit = "\t" }
auto-format = true

[language.formatter]
command = 'bibtex-tidy'
args = [
  "-",
  "--curly",
  "--drop-all-caps",
  "--remove-empty-fields",
  "--sort-fields",
  "--sort=year,author,id",
  "--strip-enclosing-braces",
  "--trailing-commas",
]

[[grammar]]
name = "bibtex"
source = { git = "https://github.com/latex-lsp/tree-sitter-bibtex", rev = "ccfd77db0ed799b6c22c214fe9d2937f47bc8b34" }

[[language]]
name = "lean"
scope = "source.lean"
injection-regex = "lean"
file-types = ["lean"]
roots = [ "lakefile.lean" ]
comment-token = "--"
language-servers = [ "lean" ]
indent = { tab-width = 2, unit = "  " }

[[grammar]]
name = "lean"
source = { git = "https://github.com/Julian/tree-sitter-lean", rev = "d98426109258b266e1e92358c5f11716d2e8f638" }

[[language]]
name = "julia"
scope = "source.julia"
injection-regex = "julia"
file-types = ["jl"]
roots = ["Manifest.toml", "Project.toml"]
comment-token = "#"
language-servers = [ "julia" ]
indent = { tab-width = 4, unit = "    " }

[[grammar]]
name = "julia"
source = { git = "https://github.com/tree-sitter/tree-sitter-julia", rev = "8fb38abff74652c4faddbf04d2d5bbbc6b4bae25" }

[[language]]
name = "java"
scope = "source.java"
injection-regex = "java"
file-types = ["java"]
roots = ["pom.xml", "build.gradle", "build.gradle.kts"]
language-servers = [ "jdtls" ]
indent = { tab-width = 2, unit = "  " }

[[grammar]]
name = "java"
source = { git = "https://github.com/tree-sitter/tree-sitter-java", rev = "09d650def6cdf7f479f4b78f595e9ef5b58ce31e" }

[[language]]
name = "ledger"
scope = "source.ledger"
injection-regex = "ledger"
file-types = ["ldg", "ledger", "journal"]
roots = []
comment-token = ";"
indent = { tab-width = 4, unit = "    " }

[[grammar]]
name = "ledger"
source = { git = "https://github.com/cbarrete/tree-sitter-ledger", rev = "1f864fb2bf6a87fe1b48545cc6adc6d23090adf7" }

[[language]]
name = "beancount"
scope = "source.beancount"
injection-regex = "beancount"
file-types = ["beancount", "bean"]
roots = []
comment-token = ";"
indent = { tab-width = 2, unit = "  " }

[[grammar]]
name = "beancount"
source = { git = "https://github.com/polarmutex/tree-sitter-beancount", rev = "4cbd1f09cd07c1f1fabf867c2cf354f9da53cc4c" }

[[language]]
name = "ocaml"
scope = "source.ocaml"
injection-regex = "ocaml"
file-types = ["ml"]
shebangs = []
roots = []
comment-token = "(**)"
language-servers = [ "ocamllsp" ]
indent = { tab-width = 2, unit = "  " }

[language.auto-pairs]
'(' = ')'
'{' = '}'
'[' = ']'
'"' = '"'
'`' = '`'

[[grammar]]
name = "ocaml"
source = { git = "https://github.com/tree-sitter/tree-sitter-ocaml", rev = "23d419ba45789c5a47d31448061557716b02750a", subpath = "ocaml" }

[[language]]
name = "ocaml-interface"
scope = "source.ocaml.interface"
file-types = ["mli"]
shebangs = []
roots = []
comment-token = "(**)"
language-servers = [ "ocamllsp" ]
indent = { tab-width = 2, unit = "  " }

[language.auto-pairs]
'(' = ')'
'{' = '}'
'[' = ']'
'"' = '"'
'`' = '`'

[[grammar]]
name = "ocaml-interface"
source = { git = "https://github.com/tree-sitter/tree-sitter-ocaml", rev = "23d419ba45789c5a47d31448061557716b02750a", subpath = "interface" }

[[language]]
name = "lua"
injection-regex = "lua"
scope = "source.lua"
file-types = ["lua"]
shebangs = ["lua"]
roots = [".luarc.json", ".luacheckrc", ".stylua.toml", "selene.toml", ".git"]
comment-token = "--"
indent = { tab-width = 2, unit = "  " }
language-servers = [ "lua-language-server" ]

[[grammar]]
name = "lua"
source = { git = "https://github.com/MunifTanjim/tree-sitter-lua", rev = "887dfd4e83c469300c279314ff1619b1d0b85b91" }

[[language]]
name = "svelte"
scope = "source.svelte"
injection-regex = "svelte"
file-types = ["svelte"]
roots = []
indent = { tab-width = 2, unit = "  " }
language-servers = [ "svelteserver" ]

[[grammar]]
name = "svelte"
source = { git = "https://github.com/Himujjal/tree-sitter-svelte", rev = "be7f2e7db1fc19f0852265ec60923fc058380739" }

[[language]]
name = "vue"
scope = "source.vue"
injection-regex = "vue"
file-types = ["vue"]
roots = ["package.json"]
indent = { tab-width = 2, unit = "  " }
language-servers = [ "vuels" ]

[[grammar]]
name = "vue"
source = { git = "https://github.com/ikatyang/tree-sitter-vue", rev = "91fe2754796cd8fba5f229505a23fa08f3546c06" }

[[language]]
name = "yaml"
scope = "source.yaml"
file-types = ["yml", "yaml"]
roots = []
comment-token = "#"
indent = { tab-width = 2, unit = "  " }
language-servers = [ "yaml-language-server" ]
injection-regex = "yml|yaml"

[[grammar]]
name = "yaml"
source = { git = "https://github.com/ikatyang/tree-sitter-yaml", rev = "0e36bed171768908f331ff7dff9d956bae016efb" }

[[language]]
name = "haskell"
scope = "source.haskell"
injection-regex = "haskell"
file-types = ["hs", "hs-boot"]
roots = ["Setup.hs", "stack.yaml", "cabal.project"]
comment-token = "--"
language-servers = [ "haskell-language-server" ]
indent = { tab-width = 2, unit = "  " }

[[grammar]]
name = "haskell"
source = { git = "https://github.com/tree-sitter/tree-sitter-haskell", rev = "98fc7f59049aeb713ab9b72a8ff25dcaaef81087" }

[[language]]
name = "haskell-persistent"
scope = "source.persistentmodels"
file-types = ["persistentmodels"]
roots = []
comment-token = "--"
indent = { tab-width = 2, unit = "  " }

[[grammar]]
name = "haskell-persistent"
source = { git = "https://github.com/MercuryTechnologies/tree-sitter-haskell-persistent", rev = "58a6ccfd56d9f1de8fb9f77e6c42151f8f0d0f3d" }

[[language]]
name = "purescript"
scope = "source.purescript"
injection-regex = "purescript"
file-types = ["purs"]
roots = ["spago.dhall", "bower.json"]
comment-token = "--"
language-servers = [ "purescript-language-server" ]
indent = { tab-width = 2, unit = "  " }
auto-format = true
formatter = { command = "purs-tidy", args = ["format"] }
grammar = "haskell"

[[language]]
name = "zig"
scope = "source.zig"
injection-regex = "zig"
file-types = ["zig"]
roots = ["build.zig"]
auto-format = true
comment-token = "//"
language-servers = [ "zls" ]
indent = { tab-width = 4, unit = "    " }
formatter = { command = "zig" , args = ["fmt", "--stdin"] }

[language.debugger]
name = "lldb-vscode"
transport = "stdio"
command = "lldb-vscode"

[[language.debugger.templates]]
name = "binary"
request = "launch"
completion = [ { name = "binary", completion = "filename" } ]
args = { console = "internalConsole", program = "{0}" }

[[language.debugger.templates]]
name = "attach"
request = "attach"
completion = [ "pid" ]
args = { console = "internalConsole", pid = "{0}" }

[[language.debugger.templates]]
name = "gdbserver attach"
request = "attach"
completion = [ { name = "lldb connect url", default = "connect://localhost:3333" }, { name = "file", completion = "filename" }, "pid" ]
args = { console = "internalConsole", attachCommands = [ "platform select remote-gdb-server", "platform connect {0}", "file {1}", "attach {2}" ] }

[[grammar]]
name = "zig"
source = { git = "https://github.com/maxxnino/tree-sitter-zig", rev = "0d08703e4c3f426ec61695d7617415fff97029bd" }

[[language]]
name = "prolog"
scope = "source.prolog"
roots = []
file-types = ["pl", "prolog"]
shebangs = ["swipl"]
comment-token = "%"
language-servers = [ "swipl" ]

[[language]]
name = "tsq"
scope = "source.tsq"
file-types = ["tsq"]
roots = []
comment-token = ";"
injection-regex = "tsq"
indent = { tab-width = 2, unit = "  " }

[[grammar]]
name = "tsq"
source = { git = "https://github.com/the-mikedavis/tree-sitter-tsq", rev = "48b5e9f82ae0a4727201626f33a17f69f8e0ff86" }

[[language]]
name = "cmake"
scope = "source.cmake"
file-types = ["cmake", "CMakeLists.txt"]
roots = []
comment-token = "#"
indent = { tab-width = 2, unit = "  " }
language-servers = [ "cmake-language-server" ]
injection-regex = "cmake"

[[grammar]]
name = "cmake"
source = { git = "https://github.com/uyha/tree-sitter-cmake", rev = "6e51463ef3052dd3b328322c22172eda093727ad" }

[[language]]
name = "make"
scope = "source.make"
file-types = ["Makefile", "makefile", "make", "mk"]
injection-regex = "(make|makefile|Makefile|mk)"
roots = []
comment-token = "#"
indent = { tab-width = 4, unit = "\t" }

[[grammar]]
name = "make"
source = { git = "https://github.com/alemuller/tree-sitter-make", rev = "a4b9187417d6be349ee5fd4b6e77b4172c6827dd" }

[[language]]
name = "glsl"
scope = "source.glsl"
file-types = ["glsl", "vert", "tesc", "tese", "geom", "frag", "comp" ]
roots = []
comment-token = "//"
indent = { tab-width = 4, unit = "    " }
injection-regex = "glsl"

[[grammar]]
name = "glsl"
source = { git = "https://github.com/theHamsta/tree-sitter-glsl", rev = "88408ffc5e27abcffced7010fc77396ae3636d7e" }

[[language]]
name = "perl"
scope = "source.perl"
file-types = ["pl", "pm", "t"]
shebangs = ["perl"]
roots = []
comment-token = "#"
language-servers = [ "perlnavigator" ]
indent = { tab-width = 2, unit = "  " }

[[grammar]]
name = "perl"
source = { git = "https://github.com/tree-sitter-perl/tree-sitter-perl", rev = "ed21ecbcc128a6688770ebafd3ef68a1c9bc1ea9" }

[[language]]
name = "pod"
scope = "source.pod"
injection-regex = "pod"
roots = []
file-types = ["pod"]

[[grammar]]
name = "pod"
source = { git = "https://github.com/tree-sitter-perl/tree-sitter-pod", rev = "d466b84009a63986834498073ec05d58d727d55f" }

[[language]]
name = "racket"
scope = "source.racket"
roots = []
file-types = ["rkt", "rktd", "rktl", "scrbl"]
shebangs = ["racket"]
comment-token = ";"
language-servers = [ "racket" ]
grammar = "scheme"

[[language]]
name = "common-lisp"
scope = "source.lisp"
roots = []
file-types = ["lisp", "asd", "cl", "l", "lsp", "ny", "podsl", "sexp"]
shebangs = ["lisp", "sbcl", "ccl", "clisp", "ecl"]
comment-token = ";"
indent = { tab-width = 2, unit = "  " }
language-servers = [ "cl-lsp" ]
grammar = "scheme"

[language.auto-pairs]
'(' = ')'
'{' = '}'
'[' = ']'
'"' = '"'

[[language]]
name = "comment"
scope = "scope.comment"
roots = []
file-types = []
injection-regex = "comment"

[[grammar]]
name = "comment"
source = { git = "https://github.com/stsewd/tree-sitter-comment", rev = "5dd3c62f1bbe378b220fe16b317b85247898639e" }

[[language]]
name = "wgsl"
scope = "source.wgsl"
file-types = ["wgsl"]
roots = []
comment-token = "//"
language-servers = [ "wgsl_analyzer" ]
indent = { tab-width = 4, unit = "    " }

[[grammar]]
name = "wgsl"
source = { git = "https://github.com/szebniok/tree-sitter-wgsl", rev = "272e89ef2aeac74178edb9db4a83c1ffef80a463" }

[[language]]
name = "llvm"
scope = "source.llvm"
roots = []
file-types = ["ll"]
comment-token = ";"
indent = { tab-width = 2, unit = "  " }
injection-regex = "llvm"

[[grammar]]
name = "llvm"
source = { git = "https://github.com/benwilliamgraham/tree-sitter-llvm", rev = "3b213925b9c4f42c1acfe2e10bfbb438d9c6834d" }

[[language]]
name = "llvm-mir"
scope = "source.llvm_mir"
roots = []
file-types = []
comment-token = ";"
indent = { tab-width = 2, unit = "  " }
injection-regex = "mir"

[[grammar]]
name = "llvm-mir"
source = { git = "https://github.com/Flakebi/tree-sitter-llvm-mir", rev = "06fabca19454b2dc00c1b211a7cb7ad0bc2585f1" }

[[language]]
name = "llvm-mir-yaml"
# TODO allow languages to point to their grammar like so:
#
#     grammar = "yaml"
scope = "source.yaml"
roots = []
file-types = ["mir"]
comment-token = "#"
indent = { tab-width = 2, unit = "  " }

[[language]]
name = "tablegen"
scope = "source.tablegen"
roots = []
file-types = ["td"]
comment-token = "//"
indent = { tab-width = 2, unit = "  " }
injection-regex = "tablegen"

[[grammar]]
name = "tablegen"
source = { git = "https://github.com/Flakebi/tree-sitter-tablegen", rev = "568dd8a937347175fd58db83d4c4cdaeb6069bd2" }

[[language]]
name = "markdown"
scope = "source.md"
injection-regex = "md|markdown"
file-types = ["md", "markdown", "PULLREQ_EDITMSG"]
roots = [".marksman.toml"]
language-servers = [ "marksman" ]
indent = { tab-width = 2, unit = "  " }

[[grammar]]
name = "markdown"
source = { git = "https://github.com/MDeiml/tree-sitter-markdown", rev = "fa6bfd51727e4bef99f7eec5f43947f73d64ea7d", subpath = "tree-sitter-markdown" }

[[language]]
name = "markdown.inline"
scope = "source.markdown.inline"
injection-regex = "markdown\\.inline"
file-types = []
roots = []
grammar = "markdown_inline"

[[grammar]]
name = "markdown_inline"
source = { git = "https://github.com/MDeiml/tree-sitter-markdown", rev = "fa6bfd51727e4bef99f7eec5f43947f73d64ea7d", subpath = "tree-sitter-markdown-inline" }

[[language]]
name = "dart"
scope = "source.dart"
file-types = ["dart"]
roots = ["pubspec.yaml"]
auto-format = true
comment-token = "//"
language-servers = [ "dart" ]
indent = { tab-width = 2, unit = "  " }

[[grammar]]
name = "dart"
source = { git = "https://github.com/UserNobody14/tree-sitter-dart", rev = "e398400a0b785af3cf571f5a57eccab242f0cdf9" }

[[language]]
name = "scala"
scope = "source.scala"
roots = ["build.sbt", "build.sc", "build.gradle", "build.gradle.kts", "pom.xml", ".scala-build"]
file-types = ["scala", "sbt", "sc"]
comment-token = "//"
indent = { tab-width = 2, unit = "  " }
language-servers = [ "metals" ]

[[grammar]]
name = "scala"
source = { git = "https://github.com/tree-sitter/tree-sitter-scala", rev = "23d21310fe4ab4b3273e7a6810e781224a3e7fe1" }

[[language]]
name = "dockerfile"
scope = "source.dockerfile"
injection-regex = "docker|dockerfile"
roots = ["Dockerfile", "Containerfile"]
file-types = ["Dockerfile", "dockerfile", "Containerfile", "containerfile"]
comment-token = "#"
indent = { tab-width = 2, unit = "  " }
language-servers = [ "docker-langserver" ]

[[grammar]]
name = "dockerfile"
source = { git = "https://github.com/camdencheek/tree-sitter-dockerfile", rev = "8ee3a0f7587b2bd8c45c8cb7d28bd414604aec62" }

[[language]]
name = "git-commit"
scope = "git.commitmsg"
roots = []
file-types = ["COMMIT_EDITMSG"]
comment-token = "#"
indent = { tab-width = 2, unit = "  " }
rulers = [51, 73]
text-width = 72

[[grammar]]
name = "git-commit"
source = { git = "https://github.com/the-mikedavis/tree-sitter-git-commit", rev = "6f193a66e9aa872760823dff020960c6cedc37b3" }

[[language]]
name = "diff"
scope = "source.diff"
roots = []
file-types = ["diff", "patch"]
injection-regex = "diff"
comment-token = "#"
indent = { tab-width = 2, unit = "  " }

[[grammar]]
name = "diff"
source = { git = "https://github.com/the-mikedavis/tree-sitter-diff", rev = "fd74c78fa88a20085dbc7bbeaba066f4d1692b63" }

[[language]]
name = "git-rebase"
scope = "source.gitrebase"
roots = []
file-types = ["git-rebase-todo"]
injection-regex = "git-rebase"
comment-token = "#"
indent = { tab-width = 2, unit = "y" }

[[grammar]]
name = "git-rebase"
source = { git = "https://github.com/the-mikedavis/tree-sitter-git-rebase", rev = "d8a4207ebbc47bd78bacdf48f883db58283f9fd8" }

[[language]]
name = "regex"
scope = "source.regex"
injection-regex = "regex"
file-types = ["regex", ".Rbuildignore"]
roots = []

[[grammar]]
name = "regex"
source = { git = "https://github.com/tree-sitter/tree-sitter-regex", rev = "e1cfca3c79896ff79842f057ea13e529b66af636" }

[[language]]
name = "git-config"
scope = "source.gitconfig"
roots = []
file-types = [".gitmodules", ".gitconfig", { suffix = ".git/config" }, { suffix = ".config/git/config" }]
injection-regex = "git-config"
comment-token = "#"
indent = { tab-width = 4, unit = "\t" }

[[grammar]]
name = "git-config"
source = { git = "https://github.com/the-mikedavis/tree-sitter-git-config", rev = "0e4f0baf90b57e5aeb62dcdbf03062c6315d43ea" }

[[language]]
name = "git-attributes"
scope = "source.gitattributes"
roots = []
file-types = [".gitattributes"]
injection-regex = "git-attributes"
comment-token = "#"
grammar = "gitattributes"

[[grammar]]
name = "gitattributes"
source = { git = "https://github.com/mtoohey31/tree-sitter-gitattributes", rev = "3dd50808e3096f93dccd5e9dc7dc3dba2eb12dc4" }

[[language]]
name = "git-ignore"
scope = "source.gitignore"
roots = []
file-types = [".gitignore", ".gitignore_global"]
injection-regex = "git-ignore"
comment-token = "#"
grammar = "gitignore"

[[grammar]]
name = "gitignore"
source = { git = "https://github.com/shunsambongi/tree-sitter-gitignore", rev = "f4685bf11ac466dd278449bcfe5fd014e94aa504" }

[[language]]
name = "graphql"
scope = "source.graphql"
injection-regex = "graphql"
file-types = ["gql", "graphql", "graphqls"]
roots = []
indent = { tab-width = 2, unit = "  " }

[[grammar]]
name = "graphql"
source = { git = "https://github.com/bkegley/tree-sitter-graphql", rev = "5e66e961eee421786bdda8495ed1db045e06b5fe" }

[[language]]
name = "elm"
scope = "source.elm"
injection-regex = "elm"
file-types = ["elm"]
roots = ["elm.json"]
auto-format = true
comment-token = "--"
language-servers = [ "elm-language-server" ]
indent = { tab-width = 4, unit = "    " }

[[grammar]]
name = "elm"
source = { git = "https://github.com/elm-tooling/tree-sitter-elm", rev = "df4cb639c01b76bc9ac9cc66788709a6da20002c" }

[[language]]
name = "iex"
scope = "source.iex"
injection-regex = "iex"
file-types = ["iex"]
roots = []

[[grammar]]
name = "iex"
source = { git = "https://github.com/elixir-lang/tree-sitter-iex", rev = "39f20bb51f502e32058684e893c0c0b00bb2332c" }

[[language]]
name = "rescript"
scope = "source.rescript"
injection-regex = "rescript"
file-types = ["res"]
roots = ["bsconfig.json"]
auto-format = true
comment-token = "//"
language-servers = [ "rescript-language-server" ]
indent = { tab-width = 2, unit = "  " }

[[grammar]]
name = "rescript"
source = { git = "https://github.com/jaredramirez/tree-sitter-rescript", rev = "65609807c628477f3b94052e7ef895885ac51c3c" }

[[language]]
name = "erlang"
scope = "source.erlang"
injection-regex = "erl(ang)?"
file-types = ["erl", "hrl", "app", "rebar.config", "rebar.lock"]
roots = ["rebar.config"]
shebangs = ["escript"]
comment-token = "%%"
indent = { tab-width = 4, unit = "    " }
language-servers = [ "erlang-ls" ]

[language.auto-pairs]
'(' = ')'
'{' = '}'
'[' = ']'
'"' = '"'
"'" = "'"
'`' = "'"

[[grammar]]
name = "erlang"
source = { git = "https://github.com/the-mikedavis/tree-sitter-erlang", rev = "ce0ed253d72c199ab93caba7542b6f62075339c4" }

[[language]]
name = "kotlin"
scope = "source.kotlin"
file-types = ["kt", "kts"]
roots = ["settings.gradle", "settings.gradle.kts"]
comment-token = "//"
indent = { tab-width = 4, unit = "    " }
language-servers = [ "kotlin-language-server" ]

[[grammar]]
name = "kotlin"
source = { git = "https://github.com/fwcd/tree-sitter-kotlin", rev = "a4f71eb9b8c9b19ded3e0e9470be4b1b77c2b569" }

[[language]]
name = "hcl"
scope = "source.hcl"
injection-regex = "(hcl|tf|nomad)"
language-id = "terraform"
file-types = ["hcl", "tf", "nomad"]
roots = []
comment-token = "#"
indent = { tab-width = 2, unit = "  " }
language-servers = [ "terraform-ls" ]
auto-format = true

[[grammar]]
name = "hcl"
source = { git = "https://github.com/MichaHoffmann/tree-sitter-hcl", rev = "3cb7fc28247efbcb2973b97e71c78838ad98a583" }

[[language]]
name = "tfvars"
scope = "source.tfvars"
language-id = "terraform-vars"
file-types = ["tfvars"]
roots = []
comment-token = "#"
indent = { tab-width = 2, unit = "  " }
language-servers = [ "terraform-ls" ]
auto-format = true
grammar = "hcl"

[[language]]
name = "org"
scope = "source.org"
injection-regex = "org"
file-types = ["org"]
roots = []
indent = { tab-width = 2, unit = "  " }

[[grammar]]
name = "org"
source = { git = "https://github.com/milisims/tree-sitter-org", rev = "698bb1a34331e68f83fc24bdd1b6f97016bb30de" }

[[language]]
name = "solidity"
scope = "source.sol"
injection-regex = "(sol|solidity)"
file-types = ["sol"]
roots = []
comment-token = "//"
indent = { tab-width = 4, unit = "    " }
language-servers = [ "solc" ]

[[grammar]]
name = "solidity"
source = { git = "https://github.com/JoranHonig/tree-sitter-solidity", rev = "9004b86531cb424bd379424cf7266a4585f2af7d" }

[[language]]
name = "gleam"
scope = "source.gleam"
injection-regex = "gleam"
file-types = ["gleam"]
roots = ["gleam.toml"]
comment-token = "//"
indent = { tab-width = 2, unit = "  " }
language-servers = [ "gleam" ]

[[grammar]]
name = "gleam"
source = { git = "https://github.com/gleam-lang/tree-sitter-gleam", rev = "ae79782c00656945db69641378e688cdb78d52c1" }

[[language]]
name = "ron"
scope = "source.ron"
injection-regex = "ron"
file-types = ["ron"]
roots = []
comment-token = "//"
indent = { tab-width = 4, unit = "    " }
grammar = "rust"

[[language]]
name = "robot"
scope = "source.robot"
injection-regex = "robot"
file-types = ["robot", "resource"]
comment-token = "#"
roots = []
indent = { tab-width = 4, unit = " " }
language-servers = [ "robotframework_ls" ]

[[grammar]]
name = "robot"
source = { git = "https://github.com/Hubro/tree-sitter-robot", rev = "322e4cc65754d2b3fdef4f2f8a71e0762e3d13af" }

[[language]]
name = "r"
scope = "source.r"
injection-regex = "(r|R)"
file-types = ["r", "R", ".Rprofile", "Rprofile.site"]
shebangs = ["r", "R"]
roots = []
comment-token = "#"
indent = { tab-width = 2, unit = "  " }
language-servers = [ "r" ]

[[grammar]]
name = "r"
source = { git = "https://github.com/r-lib/tree-sitter-r", rev = "cc04302e1bff76fa02e129f332f44636813b0c3c" }

[[language]]
name = "rmarkdown"
scope = "source.rmd"
injection-regex = "(r|R)md"
file-types = ["rmd", "Rmd"]
roots = []
indent = { tab-width = 2, unit = "  " }
grammar = "markdown"
language-servers = [ "r" ]

[[language]]
name = "swift"
scope = "source.swift"
injection-regex = "swift"
file-types = ["swift"]
roots = [ "Package.swift" ]
comment-token = "//"
auto-format = true
language-servers = [ "sourcekit-lsp" ]

[[grammar]]
name = "swift"
source = { git = "https://github.com/alex-pinkus/tree-sitter-swift", rev = "77c6312c8438f4dbaa0350cec92b3d6dd3d74a66" }

[[language]]
name = "erb"
scope = "text.html.erb"
injection-regex = "erb"
file-types = ["erb"]
roots = []
indent = { tab-width = 2, unit = "  " }
grammar = "embedded-template"

[[language]]
name = "ejs"
scope = "text.html.ejs"
injection-regex = "ejs"
file-types = ["ejs"]
roots = []
indent = { tab-width = 2, unit = "  " }
grammar = "embedded-template"

[[grammar]]
name = "embedded-template"
source = { git = "https://github.com/tree-sitter/tree-sitter-embedded-template", rev = "d21df11b0ecc6fd211dbe11278e92ef67bd17e97" }

[[language]]
name = "eex"
scope = "source.eex"
injection-regex = "eex"
file-types = ["eex"]
roots = ["mix.exs", "mix.lock"]
indent = { tab-width = 2, unit = "  " }

[[grammar]]
name = "eex"
source = { git = "https://github.com/connorlay/tree-sitter-eex", rev = "f742f2fe327463335e8671a87c0b9b396905d1d1" }

[[language]]
name = "heex"
scope = "source.heex"
injection-regex = "heex"
file-types = ["heex"]
roots = ["mix.exs", "mix.lock"]
indent = { tab-width = 2, unit = "  " }
language-servers = [ "elixir-ls" ]

[[grammar]]
name = "heex"
source = { git = "https://github.com/phoenixframework/tree-sitter-heex", rev = "2e1348c3cf2c9323e87c2744796cf3f3868aa82a" }

[[language]]
name = "sql"
scope = "source.sql"
file-types = ["sql"]
roots = []
comment-token = "--"
indent = { tab-width = 4, unit = "    " }
injection-regex = "sql"

[[grammar]]
name = "sql"
source = { git = "https://github.com/DerekStride/tree-sitter-sql", rev = "7cbac0472e5b8f8486ce64ffbcf1982d5cd5fc8d" }

[[language]]
name = "gdscript"
scope = "source.gdscript"
injection-regex = "gdscript"
file-types = ["gd"]
shebangs = []
roots = ["project.godot"]
auto-format = true
formatter = { command = "gdformat", args = ["-"] }
comment-token = "#"
indent = { tab-width = 4, unit = "\t" }

[[grammar]]
name = "gdscript"
source = { git = "https://github.com/PrestonKnopp/tree-sitter-gdscript", rev = "a4b57cc3bcbfc24550e858159647e9238e7ad1ac" }

[[language]]
name = "godot-resource"
scope = "source.tscn"
injection-regex = "godot"
file-types = ["tscn", "tres", "godot", "gdextension"]
shebangs = []
roots = ["project.godot"]
auto-format = false
comment-token = ";"
indent = { tab-width = 4, unit = "\t" }

[[grammar]]
name = "godot-resource"
source = { git = "https://github.com/PrestonKnopp/tree-sitter-godot-resource", rev = "b6ef0768711086a86b3297056f9ffb5cc1d77b4a" }

[[language]]
name = "nu"
scope = "source.nu"
injection-regex = "nu"
file-types = ["nu"]
shebangs = ["nu"]
roots = []
comment-token = "#"
indent = { tab-width = 2, unit = "  " }

[[grammar]]
name = "nu"
source = { git = "https://github.com/nushell/tree-sitter-nu", rev = "98c11c491e3405c75affa1cf004097692da3dda2" }

[[language]]
name = "vala"
scope = "source.vala"
injection-regex = "vala"
file-types = ["vala", "vapi"]
roots = []
comment-token = "//"
indent = { tab-width = 2, unit = "  " }
language-servers = [ "vala-language-server" ]

[[grammar]]
name = "vala"
source = { git = "https://github.com/vala-lang/tree-sitter-vala", rev = "c9eea93ba2ec4ec1485392db11945819779745b3" }

[[language]]
name = "hare"
scope = "source.hare"
injection-regex = "hare"
file-types = ["ha"]
roots = []
comment-token = "//"
indent = { tab-width = 8, unit = "\t" }

[[grammar]]
name = "hare"
source = { git = "https://git.sr.ht/~ecmma/tree-sitter-hare", rev = "2495958aaf3f93581c87ec020164255e80655331" }

[[language]]
name = "devicetree"
scope = "source.devicetree"
injection-regex = "(dtsi?|devicetree|fdt)"
file-types = ["dts", "dtsi"]
roots = []
comment-token = "//"
indent = { tab-width = 4, unit = "\t" }

[[grammar]]
name = "devicetree"
source = { git = "https://github.com/joelspadin/tree-sitter-devicetree", rev = "877adbfa0174d25894c40fa75ad52d4515a36368" }

[[language]]
name = "cairo"
scope = "source.cairo"
injection-regex = "cairo"
file-types = ["cairo"]
roots = []
comment-token = "//"
indent = { tab-width = 4, unit = "    " }
# auto-format = true
grammar = "rust"
language-servers = [ "cairo-language-server" ]

[[language]]
name = "cpon"
scope = "scope.cpon"
injection-regex = "cpon"
file-types = ["cpon", "cp"]
roots = []
auto-format = true
comment-token = "//"
indent = { tab-width = 2, unit = "  " }

[[grammar]]
name = "cpon"
source = { git = "https://github.com/fvacek/tree-sitter-cpon", rev = "0d01fcdae5a53191df5b1349f9bce053833270e7" }

[[language]]
name = "odin"
auto-format = false
scope = "source.odin"
file-types = ["odin"]
roots = ["ols.json"]
language-servers = [ "ols" ]
comment-token = "//"
indent = { tab-width = 4, unit = "\t" }

[[grammar]]
name = "odin"
source = { git = "https://github.com/ap29600/tree-sitter-odin", rev = "b219207e49ffca2952529d33e94ed63b1b75c4f1" }

[[language]]
name = "meson"
scope = "source.meson"
injection-regex = "meson"
file-types = ["meson.build"]
roots = []
comment-token = "#"
indent = { tab-width = 2, unit = "  " }

[[grammar]]
name = "meson"
source = { git = "https://github.com/staysail/tree-sitter-meson", rev = "32a83e8f200c347232fa795636cfe60dde22957a" }

[[language]]
name = "sshclientconfig"
scope = "source.sshclientconfig"
file-types = [{ suffix = ".ssh/config" }, { suffix = "/etc/ssh/ssh_config" }]
roots = []
comment-token = "#"

[[grammar]]
name = "sshclientconfig"
source = { git = "https://github.com/metio/tree-sitter-ssh-client-config", rev = "e45c6d5c71657344d4ecaf87dafae7736f776c57" }

[[language]]
name = "scheme"
scope = "source.scheme"
injection-regex = "scheme"
<<<<<<< HEAD
file-types = ["ss", "scm"] # "scm",
=======
file-types = ["ss", "scm"]
>>>>>>> 546c8ca3
roots = []
comment-token = ";"
indent = { tab-width = 2, unit = "  " }

[[grammar]]
name = "scheme"
source = { git = "https://github.com/6cdh/tree-sitter-scheme", rev = "af3af6c9356b936f8a515a1e449c32e804c2b1a8" }

[[language]]
name = "v"
scope = "source.v"
file-types = ["v", "vv", "vsh"]
shebangs = ["v run"]
roots = ["v.mod"]
language-servers = [ "vlang-language-server" ]
auto-format = true
comment-token = "//"
indent = { tab-width = 4, unit = "\t" }

[[grammar]]
name = "v"
source = {git = "https://github.com/v-analyzer/v-analyzer", subpath = "tree_sitter_v", rev = "e14fdf6e661b10edccc744102e4ccf0b187aa8ad"}

[[language]]
name = "verilog"
scope = "source.verilog"
file-types = ["v", "vh", "sv", "svh"]
roots = []
comment-token = "//"
language-servers = [ "svlangserver" ]
indent = { tab-width = 2, unit = "  " }
injection-regex = "verilog"

[[grammar]]
name = "verilog"
source = { git = "https://github.com/tree-sitter/tree-sitter-verilog", rev = "4457145e795b363f072463e697dfe2f6973c9a52" }

[[language]]
name = "edoc"
scope = "source.edoc"
file-types = ["edoc", "edoc.in"]
injection-regex = "edoc"
roots = []
indent = { tab-width = 4, unit = "    " }

[[grammar]]
name = "edoc"
source = { git = "https://github.com/the-mikedavis/tree-sitter-edoc", rev = "74774af7b45dd9cefbf9510328fc6ff2374afc50" }

[[language]]
name = "jsdoc"
scope = "source.jsdoc"
injection-regex = "jsdoc"
file-types = ["jsdoc"]
roots = []
indent = { tab-width = 2, unit = "  " }

[[grammar]]
name = "jsdoc"
source = { git = "https://github.com/tree-sitter/tree-sitter-jsdoc", rev = "189a6a4829beb9cdbe837260653b4a3dfb0cc3db" }

[[language]]
name = "openscad"
scope = "source.openscad"
injection-regex = "openscad"
file-types = ["scad"]
roots = []
comment-token = "//"
language-servers = [ "openscad-lsp" ]
indent = { tab-width = 2, unit = "\t" }

[[grammar]]
name = "openscad"
source = { git = "https://github.com/bollian/tree-sitter-openscad", rev = "5c3ce93df0ac1da7197cf6ae125aade26d6b8972" }

[[language]]
name = "prisma"
scope = "source.prisma"
injection-regex = "prisma"
file-types = ["prisma"]
roots = ["package.json"]
comment-token = "//"
language-servers = [ "prisma-language-server" ]
indent = { tab-width = 2, unit = "  " }

[[grammar]]
name = "prisma"
source = { git = "https://github.com/victorhqc/tree-sitter-prisma", rev = "eca2596a355b1a9952b4f80f8f9caed300a272b5" }

[[language]]
name = "clojure"
scope = "source.clojure"
injection-regex = "(clojure|clj|edn|boot)"
file-types = ["clj", "cljs", "cljc", "clje", "cljr", "cljx", "edn", "boot"]
roots = ["project.clj", "build.boot", "deps.edn", "shadow-cljs.edn"]
comment-token = ";"
language-servers = [ "clojure-lsp" ]
indent = { tab-width = 2, unit = "  " }

[[grammar]]
name = "clojure"
source = { git = "https://github.com/sogaiu/tree-sitter-clojure", rev = "e57c569ae332ca365da623712ae1f50f84daeae2" }

[[language]]
name = "starlark"
scope = "source.starlark"
injection-regex = "(starlark|bzl|bazel)"
file-types = ["bzl", "bazel", "BUILD", "star"]
roots = []
comment-token = "#"
indent = { tab-width = 4, unit = "    " }
grammar = "python"

[[language]]
name = "elvish"
scope = "source.elvish"
file-types = ["elv"]
roots = []
comment-token = "#"
indent = { tab-width = 2, unit = "  " }
language-servers = [ "elvish" ]
grammar = "elvish"

[[grammar]]
name = "elvish"
source = { git = "https://github.com/ckafi/tree-sitter-elvish", rev = "e50787cadd3bc54f6d9c0704493a79078bb8a4e5" }

[[language]]
name = "idris"
scope = "source.idr"
injection-regex = "idr"
file-types = ["idr"]
shebangs = []
roots = []
comment-token = "--"
indent = { tab-width = 2, unit = "  " }
language-servers = [ "idris2-lsp" ]

[[language]]
name = "fortran"
scope = "source.fortran"
injection-regex = "fortran"
file-types = ["f", "for", "f90", "f95", "f03"]
roots = ["fpm.toml"]
comment-token = "!"
indent = { tab-width = 4, unit = "    "}
language-servers = [ "fortls" ]

[[grammar]]
name = "fortran"
source = { git = "https://github.com/stadelmanma/tree-sitter-fortran", rev = "f0f2f100952a353e64e26b0fa710b4c296d7af13" }

[[language]]
name = "ungrammar"
scope = "source.ungrammar"
injection-regex = "ungrammar"
file-types = ["ungram", "ungrammar"]
roots = []
comment-token = "//"
indent = { tab-width = 2, unit = "  " }

[[grammar]]
name = "ungrammar"
source = { git = "https://github.com/Philipp-M/tree-sitter-ungrammar", rev = "0113de880a58ea14f2a75802e9b99fcc25003d9c" }

[[language]]
name = "dot"
scope = "source.dot"
injection-regex = "dot"
file-types = ["dot"]
roots = []
comment-token = "//"
indent = { tab-width = 4, unit = "    " }
language-servers = [ "dot-language-server" ]

[[grammar]]
name = "dot"
source = { git = "https://github.com/rydesun/tree-sitter-dot", rev = "917230743aa10f45a408fea2ddb54bbbf5fbe7b7" }

[[language]]
name = "cue"
scope = "source.cue"
injection-regex = "cue"
file-types = ["cue"]
roots = ["cue.mod"]
auto-format = true
comment-token = "//"
language-servers = [ "cuelsp" ]
indent = { tab-width = 4, unit = "\t" }
formatter = { command = "cue", args = ["fmt", "-"] }

[[grammar]]
name = "cue"
source = { git = "https://github.com/eonpatapon/tree-sitter-cue", rev = "61843e3beebf19417e4fede4e8be4df1084317ad" }

[[language]]
name = "slint"
scope = "source.slint"
injection-regex = "slint"
file-types = ["slint"]
roots = []
comment-token = "//"
indent = { tab-width = 4, unit = "    " }
language-servers = [ "slint-lsp" ]

[[grammar]]
name = "slint"
source = { git = "https://github.com/jrmoulton/tree-sitter-slint", rev = "00c8a2d3645766f68c0d0460086c0a994e5b0d85" }

[[language]]
name = "task"
scope = "source.task"
injection-regex = "task"
file-types = ["task"]
roots = []
comment-token = "#"
indent = { tab-width = 2, unit = "  " }

[[grammar]]
name = "task"
source = { git = "https://github.com/alexanderbrevig/tree-sitter-task", rev = "f2cb435c5dbf3ee19493e224485d977cb2d36d8b" }

[[language]]
name = "xit"
scope = "source.xit"
injection-regex = "xit"
file-types = ["xit"]
roots = []
indent = { tab-width = 4, unit = "    " }

[[grammar]]
name = "xit"
source = { git = "https://github.com/synaptiko/tree-sitter-xit", rev = "7d7902456061bc2ad21c64c44054f67b5515734c" }

[[language]]
name = "esdl"
scope = "source.esdl"
injection-regex = "esdl"
file-types = ["esdl"]
comment-token = "#"
indent = { tab-width = 2, unit = "  " }
roots = ["edgedb.toml"]

[[grammar]]
name ="esdl"
source = { git = "https://github.com/greym0uth/tree-sitter-esdl", rev = "b840c8a8028127e0a7c6e6c45141adade2bd75cf" }

[[language]]
name = "pascal"
scope = "source.pascal"
injection-regex = "pascal"
file-types = ["pas", "pp", "inc", "lpr", "lfm"]
roots = []
comment-token = "//"
indent = { tab-width = 2, unit = "  " }
language-servers = [ "pasls" ]

[[grammar]]
name = "pascal"
source = { git = "https://github.com/Isopod/tree-sitter-pascal", rev = "2fd40f477d3e2794af152618ccfac8d92eb72a66" }

[[language]]
name = "sml"
scope = "source.sml"
injection-regex = "sml"
file-types = ["sml"]
comment-token = "(*"
roots = []

[[grammar]]
name = "sml"
source = { git = "https://github.com/Giorbo/tree-sitter-sml", rev = "bd4055d5554614520d4a0706b34dc0c317c6b608" }

[[language]]
name = "jsonnet"
scope = "source.jsonnet"
file-types = ["libsonnet", "jsonnet"]
roots = ["jsonnetfile.json"]
comment-token = "//"
indent = { tab-width = 2, unit = "  " }
language-servers = [ "jsonnet-language-server" ]

[[grammar]]
name = "jsonnet"
source = { git = "https://github.com/sourcegraph/tree-sitter-jsonnet", rev = "0475a5017ad7dc84845d1d33187f2321abcb261d" }

[[language]]
name = "astro"
scope = "source.astro"
injection-regex = "astro"
file-types = ["astro"]
roots = []
indent = { tab-width = 2, unit = "  " }

[[grammar]]
name = "astro"
source = { git = "https://github.com/virchau13/tree-sitter-astro", rev = "5f5c3e73c45967df9aa42f861fad2d77cd4e0900" }

[[language]]
name = "bass"
scope = "source.bass"
injection-regex = "bass"
file-types = ["bass"]
roots = []
comment-token = ";"
indent = { tab-width = 2, unit = "  " }
language-servers = [ "bass" ]

[[grammar]]
name = "bass"
source = { git = "https://github.com/vito/tree-sitter-bass", rev = "501133e260d768ed4e1fd7374912ed5c86d6fd90" }

[[language]]
name = "wat"
scope = "source.wat"
comment-token = ";;"
file-types = ["wat"]
roots = []

[[grammar]]
name = "wat"
source = { git = "https://github.com/wasm-lsp/tree-sitter-wasm", rev = "2ca28a9f9d709847bf7a3de0942a84e912f59088", subpath = "wat" }

[[language]]
name = "wast"
scope = "source.wast"
comment-token = ";;"
file-types = ["wast"]
roots = []

[[grammar]]
name = "wast"
source = { git = "https://github.com/wasm-lsp/tree-sitter-wasm", rev = "2ca28a9f9d709847bf7a3de0942a84e912f59088", subpath = "wast" }

[[language]]
name = "d"
scope = "source.d"
file-types = [ "d", "dd" ]
roots = []
comment-token = "//"
injection-regex = "d"
indent = { tab-width = 4, unit = "    "}
language-servers = [ "serve-d" ]
formatter = { command = "dfmt" }

[[grammar]]
name = "d"
source = { git = "https://github.com/gdamore/tree-sitter-d", rev="601c4a1e8310fb2f3c43fa8a923d0d27497f3c04" }

[[language]]
name = "vhs"
scope = "source.vhs"
file-types = ["tape"]
roots = []
comment-token = "#"
indent = { tab-width = 2, unit = "  " }
grammar = "vhs"

[[grammar]]
name = "vhs"
source = { git = "https://github.com/charmbracelet/tree-sitter-vhs", rev = "c6d81f34c011c29ee86dd73b45a8ecc9f2e2bdaf" }

[[language]]
name = "kdl"
scope = "source.kdl"
file-types = ["kdl"]
roots = []
comment-token = "//"
injection-regex = "kdl"

[[grammar]]
name = "kdl"
source = { git = "https://github.com/Unoqwy/tree-sitter-kdl", rev = "e1cd292c6d15df6610484e1d4b5c987ecad52373" }

[[language]]
name = "xml"
scope = "source.xml"
injection-regex = "xml"
file-types = ["xml", "mobileconfig", "plist", "xib", "storyboard", "svg", "xsd", "gml", "xaml", "gir"]
indent = { tab-width = 2, unit = "  " }
roots = []

[language.auto-pairs]
'(' = ')'
'{' = '}'
'[' = ']'
'"' = '"'
"'" = "'"
"<" = ">"

[[grammar]]
name = "xml"
source = { git = "https://github.com/RenjiSann/tree-sitter-xml", rev = "48a7c2b6fb9d515577e115e6788937e837815651" }


[[language]]
name = "dtd"
scope = "source.dtd"
injection-regex = "dtd"
file-types = ["dtd", "ent"]
indent = {tab-width = 2, unit = "  "}
roots = []

[language.auto-pairs]
'(' = ')'
'[' = ']'
'"' = '"'
"'" = "'"
'<' = '>'

[[grammar]]
name = "dtd"
source = { git = "https://github.com/KMikeeU/tree-sitter-dtd", rev = "6116becb02a6b8e9588ef73d300a9ba4622e156f"}

[[language]]
name = "wit"
scope = "source.wit"
injection-regex = "wit"
file-types = ["wit"]
roots = []
comment-token = "//"
indent = { tab-width = 2, unit = "  " }

[language.auto-pairs]
'(' = ')'
'{' = '}'
'[' = ']'
'"' = '"'
"'" = "'"
"<" = ">"

[[grammar]]
name = "wit"
source = { git = "https://github.com/hh9527/tree-sitter-wit", rev = "c917790ab9aec50c5fd664cbfad8dd45110cfff3" }

[[language]]
name = "env"
scope = "source.env"
file-types = [".env", ".env.local", ".env.development", ".env.production", ".env.dist", ".envrc"]
injection-regex = "env"
comment-token = "#"
indent = { tab-width = 4, unit = "\t" }
roots = []
grammar = "bash"

[[language]]
name = "ini"
scope = "source.ini"
file-types = [
  "ini",
  # Systemd unit files
  "service",
  "automount",
  "device",
  "mount",
  "path",
  "service",
  "slice",
  "socket",
  "swap",
  "target",
  "timer",
  # Podman quadlets
  "container",
  "volume",
  "kube",
  "network"
]
injection-regex = "ini"
comment-token = "#"
indent = { tab-width = 4, unit = "\t" }
roots = []

[[grammar]]
name = "ini"
source = { git = "https://github.com/justinmk/tree-sitter-ini", rev = "4d247fb876b4ae6b347687de4a179511bf67fcbc" }

[[language]]
name = "bicep"
scope = "source.bicep"
file-types = ["bicep"]
roots = []
auto-format = true
comment-token = "//"
indent = { tab-width = 2, unit = " "}
language-servers = [ "bicep-langserver" ]

[[grammar]]
name = "bicep"
source = { git = "https://github.com/the-mikedavis/tree-sitter-bicep", rev = "d8e097fcfa143854861ef737161163a09cc2916b" }

[[language]]
name = "qml"
scope = "source.qml"
file-types = ["qml"]
roots = []
language-servers = [ "qmlls" ]
indent = { tab-width = 4, unit = "    " }
grammar = "qmljs"

[[grammar]]
name = "qmljs"
source = { git = "https://github.com/yuja/tree-sitter-qmljs", rev = "0b2b25bcaa7d4925d5f0dda16f6a99c588a437f1" }

[[language]]
name = "mermaid"
scope = "source.mermaid"
injection-regex = "mermaid"
file-types = ["mermaid"]
roots = []
comment-token = "%%"
indent = { tab-width = 4, unit = "    " }

[[grammar]]
name = "mermaid"
source = { git = "https://github.com/monaqa/tree-sitter-mermaid", rev = "d787c66276e7e95899230539f556e8b83ee16f6d" }

[[language]]
name = "matlab"
scope = "source.m"
file-types = ["m"]
comment-token = "%"
shebangs = ["octave-cli", "matlab"]
roots = []
indent = { tab-width = 2, unit = "  " }

[[grammar]]
name = "matlab"
source = { git = "https://github.com/acristoffers/tree-sitter-matlab", rev = "676117eafa64afedc8380a921a77cd9f2244bc6b" }

[[language]]
name = "ponylang"
scope = "source.pony"
file-types = ["pony"]
injection-regex = "pony"
roots = ["corral.json", "lock.json"]
indent = { tab-width = 2, unit = "  " }
comment-token = "//"

[[grammar]]
name = "ponylang"
source = { git = "https://github.com/mfelsche/tree-sitter-ponylang", rev = "ef66b151bc2604f431b5668fcec4747db4290e11" }

[[language]]
name = "dhall"
scope = "source.dhall"
injection-regex = "dhall"
file-types = ["dhall"]
roots = []
comment-token = "--"
indent = { tab-width = 2, unit = "  " }
language-servers = [ "dhall-lsp-server" ]
formatter = { command = "dhall" , args = ["format"] }

[[grammar]]
name = "dhall"
source = { git = "https://github.com/jbellerb/tree-sitter-dhall", rev = "affb6ee38d629c9296749767ab832d69bb0d9ea8" }

[[language]]
name = "sage"
scope = "source.sage"
file-types = ["sage"]
injection-regex = "sage"
roots = []
comment-token = "#"
indent = { tab-width = 4, unit = "    " }
grammar = "python"

[[language]]
name = "msbuild"
scope = "source.msbuild"
injection-regex = "msbuild"
file-types = ["proj", "vbproj", "csproj", "fsproj", "targets", "props"]
indent = { tab-width = 2, unit = "  " }
roots = []
grammar = "xml"

[language.auto-pairs]
'(' = ')'
'{' = '}'
'[' = ']'
'"' = '"'
"'" = "'"
"<" = ">"

[[language]]
name = "pem"
scope = "source.pem"
file-types = ["pem", "cert", "crt"]
injection-regex = "pem"
roots = []
grammar = "pem"

[[grammar]]
name = "pem"
source = { git = "https://github.com/mtoohey31/tree-sitter-pem", rev = "be67a4330a1aa507c7297bc322204f936ec1132c" }

[[language]]
name = "passwd"
scope = "source.passwd"
file-types = ["passwd"]
roots = []

[[grammar]]
name = "passwd"
source = { git = "https://github.com/ath3/tree-sitter-passwd", rev = "20239395eacdc2e0923a7e5683ad3605aee7b716" }

[[language]]
name = "hosts"
scope = "source.hosts"
file-types = ["hosts"]
roots = []
comment-token = "#"

[[grammar]]
name = "hosts"
source = { git = "https://github.com/ath3/tree-sitter-hosts", rev = "301b9379ce7dfc8bdbe2c2699a6887dcb73953f9" }

[[language]]
name = "uxntal"
scope = "source.tal"
injection-regex = "tal"
file-types = ["tal"]
roots = []
auto-format = false
comment-token = "("

[[grammar]]
name = "uxntal"
source = { git = "https://github.com/Jummit/tree-sitter-uxntal", rev = "9297e95ef74380b0ad84c4fd98f91e9f6e4319e6" }

[[language]]
name = "yuck"
scope = "source.yuck"
injection-regex = "yuck"
file-types = ["yuck"]
roots = []
comment-token = ";"
indent = { tab-width = 2, unit = "  " }

[[grammar]]
name = "yuck"
source = { git = "https://github.com/Philipp-M/tree-sitter-yuck", rev = "e3d91a3c65decdea467adebe4127b8366fa47919" }

[[language]]
name = "prql"
scope = "source.prql"
injection-regex = "prql"
file-types = ["prql"]
roots = []
comment-token = "#"
indent = { tab-width = 4, unit = "    " }

[[grammar]]
name = "prql"
source = { git = "https://github.com/PRQL/tree-sitter-prql", rev = "09e158cd3650581c0af4c49c2e5b10c4834c8646" }

[[language]]
name = "po"
scope = "source.po"
file-types = ["po", "pot"]
roots = []
comment-token = "#"

[[grammar]]
name = "po"
source = { git = "https://github.com/erasin/tree-sitter-po", rev = "417cee9abb2053ed26b19e7de972398f2da9b29e" }

[[language]]
name = "nasm"
scope = "source.nasm"
file-types = ["asm", "s", "S", "nasm"]
injection-regex = "n?asm"
roots = []
comment-token = ";"
indent = { tab-width = 8, unit = "        " }

[[grammar]]
name = "nasm"
source = { git = "https://github.com/naclsn/tree-sitter-nasm", rev = "a0db15db6fcfb1bf2cc8702500e55e558825c48b" }

[[language]]
name = "rst"
scope = "source.rst"
comment-token = ".."
file-types = ["rst"]
roots = []

[[grammar]]
name = "rst"
source = { git = "https://github.com/stsewd/tree-sitter-rst", rev = "25e6328872ac3a764ba8b926aea12719741103f1" }

[[language]]
name = "capnp"
scope = "source.capnp"
injection-regex = "capnp"
file-types = ["capnp"]
roots = []
comment-token = "#"
indent = { tab-width = 2, unit = "  " }

[[grammar]]
name = "capnp"
source = { git = "https://github.com/amaanq/tree-sitter-capnp", rev = "fc6e2addf103861b9b3dffb82c543eb6b71061aa" }

[[language]]
name = "smithy"
scope = "source.smithy"
injection-regex = "smithy"
file-types = ["smithy"]
roots = ["smithy-build.json"]
comment-token = "//"
indent = { tab-width = 4, unit = "    " }
language-servers = [ "cs" ]

[[grammar]]
name = "smithy"
source = { git = "https://github.com/indoorvivants/tree-sitter-smithy", rev = "cf8c7eb9faf7c7049839585eac19c94af231e6a0" }

[[language]]
name = "vhdl"
scope = "source.vhdl"
file-types = ["vhd", "vhdl"]
roots = []
comment-token = "--"
language-servers = [ "vhdl_ls" ]
indent = { tab-width = 2, unit = "  " }
injection-regex = "vhdl"

[[grammar]]
name = "vhdl"
source = { git = "https://github.com/teburd/tree-sitter-vhdl", rev = "c57313adee2231100db0a7880033f6865deeadb2" }

[[language]]
name = "rego"
roots = []
scope = "source.rego"
injection-regex = "rego"
file-types = ["rego"]
auto-format = true
comment-token = "#"
language-servers = [ "regols" ]
grammar = "rego"

[[grammar]]
name = "rego"
source = { git = "https://github.com/FallenAngel97/tree-sitter-rego", rev = "b2667c975f07b33be3ceb83bea5cfbad88095866" }

[[language]]
name = "nim"
scope = "source.nim"
injection-regex = "nim"
file-types = ["nim", "nims", "nimble"]
shebangs = []
roots = []
comment-token = "#"
indent = { tab-width = 2, unit = "  " }
language-servers = [ "nimlangserver" ]

[language.auto-pairs]
'(' = ')'
'[' = ']'
'"' = '"'
"'" = "'"
'{' = '}'

# Nim's tree-sitter grammar is in heavy development.
[[grammar]]
name = "nim"
source = { git = "https://github.com/aMOPel/tree-sitter-nim", rev = "240239b232550e431d67de250d1b5856209e7f06" }

[[language]]
name = "cabal"
scope = "source.cabal"
file-types = [ "cabal" ]
roots = ["cabal.project", "Setup.hs"]
indent = { tab-width = 2, unit = "  " }
comment-token = "--"

[[language]]
name = "hurl"
scope = "source.hurl"
injection-regex = "hurl"
file-types = ["hurl"]
roots = []
comment-token = "#"
indent = { tab-width = 2, unit = "  " }

[[grammar]]
name = "hurl"
source = { git = "https://github.com/pfeiferj/tree-sitter-hurl", rev = "264c42064b61ee21abe88d0061f29a0523352e22" }

[[language]]
name = "markdoc"
scope = "text.markdoc"
roots = []
file-types = ["mdoc"]
language-servers = [ "markdoc-ls" ]

[[grammar]]
name = "markdoc"
source = { git = "https://github.com/markdoc-extra/tree-sitter-markdoc", rev = "5ffe71b29e8a3f94823913ea9cea51fcfa7e3bf8" }

[[language]]
name = "opencl"
scope = "source.cl"
injection-regex = "(cl|opencl)"
file-types = ["cl"]
roots = []
comment-token = "//"
language-servers = [ "clangd" ]

[[grammar]]
name = "opencl"
source = { git = "https://github.com/lefp/tree-sitter-opencl", rev = "8e1d24a57066b3cd1bb9685bbc1ca9de5c1b78fb" }

[[language]]
name = "just"
scope = "source.just"
file-types = ["justfile", "Justfile", ".justfile", ".Justfile"]
injection-regex = "just"
roots = []
comment-token = "#"
indent = { tab-width = 4, unit = "\t" }

[[grammar]]
name = "just"
source = { git = "https://github.com/IndianBoy42/tree-sitter-just", rev = "8af0aab79854aaf25b620a52c39485849922f766" }

[[language]]
name = "blueprint"
scope = "source.blueprint"
injection-regex = "blueprint"
file-types = ["blp"]
roots = []
comment-token = "//"
language-servers = [ "blueprint-compiler" ]
indent = { tab-width = 4, unit = "    " }

[[grammar]]
name = "blueprint"
source = { git = "https://gitlab.com/gabmus/tree-sitter-blueprint", rev = "7f1a5df44861291d6951b6b2146a9fef4c226e14" }

[[language]]
name = "forth"
scope = "source.forth"
injection-regex = "forth"
file-types = ["fs", "forth", "fth", "4th"]
roots = []
comment-token = "\\"
language-servers = [ "forth-lsp" ]
indent = { tab-width = 3, unit = "   " }

[[grammar]]
name = "forth"
source = { git = "https://github.com/alexanderbrevig/tree-sitter-forth", rev = "304ed77beb113e37af38b20ff14e3c37bf350d10" }

[[language]]
name = "fsharp"
scope = "source.fs"
roots = ["sln", "fsproj"]
injection-regex = "fsharp"
file-types = ["fs", "fsx"]
comment-token = "//"
indent = { tab-width = 4, unit = "    " }
auto-format = true
language-servers = ["fsharp-ls"]

[[grammar]]
name = "fsharp"
source = { git = "https://github.com/kaashyapan/tree-sitter-fsharp", rev = "18da392fd9bd5e79f357abcce13f61f3a15e3951" }

[[language]]
name = "t32"
scope = "source.t32"
injection-regex = "t32"
file-types = ["cmm", "t32"]
roots = []
comment-token = ";"
indent = { tab-width = 2, unit = "  " }

[[grammar]]
name = "t32"
source = { git = "https://gitlab.com/xasc/tree-sitter-t32", rev = "6da5e3cbabd376b566d04282005e52ffe67ef74a" }

[[language]]
name = "webc"
scope = "text.html.webc"
injection-regex = "webc"
file-types = ["webc"]
roots = []
indent = { tab-width = 2, unit = "  " }
grammar = "html"

[[language]]
name = "nunjucks"
scope = "text.html.nunjucks"
injection-regex = "nunjucks"
file-types = ["njk"]
roots = []
indent = { tab-width = 2, unit = "  " }
grammar = "jinja2"

[[language]]
name = "jinja"
scope = "text.html.jinja"
injection-regex = "jinja"
file-types = ["jinja", "jinja2", "j2"]
roots = []
indent = { tab-width = 2, unit = "  " }
grammar = "jinja2"

[[grammar]]
name = "jinja2"
source = { git = "https://github.com/varpeti/tree-sitter-jinja2", rev = "a533cd3c33aea6acb0f9bf9a56f35dcfe6a8eb53" }

[[grammar]]
name = "wren"
source = { git = "https://git.sr.ht/~jummit/tree-sitter-wren", rev = "793d58266924e6efcc40e411663393e9d72bec87"}

[[language]]
name = "wren"
scope = "source.wren"
injection-regex = "wren"
file-types = ["wren"]
roots = []
indent = { tab-width = 2, unit = "  "}

[[language]]
name = "unison"
scope = "source.unison"
injection-regex = "unison"
file-types = ["u"]
shebangs = []
roots = []
auto-format = false
comment-token = "--"
indent = { tab-width = 4, unit = "    " }

[language.auto-pairs]
'(' = ')'
'{' = '}'
'[' = ']'
'"' = '"'
'`' = '`'

[[grammar]]
name = "unison"
source = { git = "https://github.com/kylegoetz/tree-sitter-unison", rev = "98c4e8bc5c9f5989814a720457cf36963cf4043d" }

[[language]]
name = "todotxt"
scope = "text.todotxt"
file-types = [{ suffix = ".todo.txt" }, "todotxt"]
roots = []
formatter = { command = "sort" }
auto-format = true

[[grammar]]
name = "todotxt"
source = { git = "https://github.com/arnarg/tree-sitter-todotxt", rev = "0207f6a4ab6aeafc4b091914d31d8235049a2578" }

[[language]]
name = "strace"
scope = "source.strace"
file-types = ["strace"]
roots = []

[[grammar]]
name = "strace"
source = { git = "https://github.com/sigmaSd/tree-sitter-strace", rev = "a0f6c50ae4087a9299f055d0f30fe94fd98189a4" }<|MERGE_RESOLUTION|>--- conflicted
+++ resolved
@@ -1821,11 +1821,7 @@
 name = "scheme"
 scope = "source.scheme"
 injection-regex = "scheme"
-<<<<<<< HEAD
-file-types = ["ss", "scm"] # "scm",
-=======
 file-types = ["ss", "scm"]
->>>>>>> 546c8ca3
 roots = []
 comment-token = ";"
 indent = { tab-width = 2, unit = "  " }
