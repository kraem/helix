use helix_core::{coords_at_pos, encoding, Position};
use helix_lsp::lsp::DiagnosticSeverity;
use helix_view::document::DEFAULT_LANGUAGE_NAME;
use helix_view::{
    document::{Mode, SCRATCH_BUFFER_NAME},
    graphics::Rect,
    theme::Style,
    Document, Editor, View,
};

use crate::{
    commands::engine::{StatusLineMessage, STATUS_LINE_MESSAGE},
    ui::ProgressSpinners,
};

use helix_view::editor::StatusLineElement as StatusLineElementID;
use tui::buffer::Buffer as Surface;
use tui::text::{Span, Spans};

pub struct RenderContext<'a> {
    pub editor: &'a Editor,
    pub doc: &'a Document,
    pub view: &'a View,
    pub focused: bool,
    pub spinners: &'a ProgressSpinners,
    pub parts: RenderBuffer<'a>,
}

impl<'a> RenderContext<'a> {
    pub fn new(
        editor: &'a Editor,
        doc: &'a Document,
        view: &'a View,
        focused: bool,
        spinners: &'a ProgressSpinners,
    ) -> Self {
        RenderContext {
            editor,
            doc,
            view,
            focused,
            spinners,
            parts: RenderBuffer::default(),
        }
    }
}

#[derive(Default)]
pub struct RenderBuffer<'a> {
    pub left: Spans<'a>,
    pub center: Spans<'a>,
    pub right: Spans<'a>,
}

pub fn render(context: &mut RenderContext, viewport: Rect, surface: &mut Surface) {
    let base_style = if context.focused {
        context.editor.theme.get("ui.statusline")
    } else {
        context.editor.theme.get("ui.statusline.inactive")
    };

    surface.set_style(viewport.with_height(1), base_style);

    let write_left = |context: &mut RenderContext, text, style| {
        append(&mut context.parts.left, text, &base_style, style)
    };
    let write_center = |context: &mut RenderContext, text, style| {
        append(&mut context.parts.center, text, &base_style, style)
    };
    let write_right = |context: &mut RenderContext, text, style| {
        append(&mut context.parts.right, text, &base_style, style)
    };

    // Left side of the status line.

    let config = context.editor.config();

    let element_ids = &config.statusline.left;
    element_ids
        .iter()
        .map(|element_id| get_render_function(*element_id))
        .for_each(|render| render(context, write_left));

    surface.set_spans(
        viewport.x,
        viewport.y,
        &context.parts.left,
        context.parts.left.width() as u16,
    );

    // Right side of the status line.

    let element_ids = &config.statusline.right;
    element_ids
        .iter()
        .map(|element_id| get_render_function(*element_id))
        .for_each(|render| render(context, write_right));

    surface.set_spans(
        viewport.x
            + viewport
                .width
                .saturating_sub(context.parts.right.width() as u16),
        viewport.y,
        &context.parts.right,
        context.parts.right.width() as u16,
    );

    // Center of the status line.

    let element_ids = &config.statusline.center;
    element_ids
        .iter()
        .map(|element_id| get_render_function(*element_id))
        .for_each(|render| render(context, write_center));

    // Width of the empty space between the left and center area and between the center and right area.
    let spacing = 1u16;

    let edge_width = context.parts.left.width().max(context.parts.right.width()) as u16;
    let center_max_width = viewport.width.saturating_sub(2 * edge_width + 2 * spacing);
    let center_width = center_max_width.min(context.parts.center.width() as u16);

    surface.set_spans(
        viewport.x + viewport.width / 2 - center_width / 2,
        viewport.y,
        &context.parts.center,
        center_width,
    );
}

fn append(buffer: &mut Spans, text: String, base_style: &Style, style: Option<Style>) {
    buffer.0.push(Span::styled(
        text,
        style.map_or(*base_style, |s| (*base_style).patch(s)),
    ));
}

fn get_render_function<F>(element_id: StatusLineElementID) -> impl Fn(&mut RenderContext, F)
where
    F: Fn(&mut RenderContext, String, Option<Style>) + Copy,
{
    match element_id {
        helix_view::editor::StatusLineElement::Mode => render_mode,
        helix_view::editor::StatusLineElement::Spinner => render_lsp_spinner,
        helix_view::editor::StatusLineElement::FileBaseName => render_file_base_name,
        helix_view::editor::StatusLineElement::FileName => render_file_name,
        helix_view::editor::StatusLineElement::FileModificationIndicator => {
            render_file_modification_indicator
        }
        helix_view::editor::StatusLineElement::FileEncoding => render_file_encoding,
        helix_view::editor::StatusLineElement::FileLineEnding => render_file_line_ending,
        helix_view::editor::StatusLineElement::FileType => render_file_type,
        helix_view::editor::StatusLineElement::Diagnostics => render_diagnostics,
        helix_view::editor::StatusLineElement::WorkspaceDiagnostics => render_workspace_diagnostics,
        helix_view::editor::StatusLineElement::Selections => render_selections,
        helix_view::editor::StatusLineElement::PrimarySelectionLength => {
            render_primary_selection_length
        }
        helix_view::editor::StatusLineElement::Position => render_position,
        helix_view::editor::StatusLineElement::PositionPercentage => render_position_percentage,
        helix_view::editor::StatusLineElement::TotalLineNumbers => render_total_line_numbers,
        helix_view::editor::StatusLineElement::Separator => render_separator,
        helix_view::editor::StatusLineElement::Spacer => render_spacer,
        helix_view::editor::StatusLineElement::VersionControl => render_version_control,
<<<<<<< HEAD
        helix_view::editor::StatusLineElement::Custom => render_custom_text,
=======
        helix_view::editor::StatusLineElement::Register => render_register,
>>>>>>> a9849ebe
    }
}

fn render_mode<F>(context: &mut RenderContext, write: F)
where
    F: Fn(&mut RenderContext, String, Option<Style>) + Copy,
{
    let visible = context.focused;
    let config = context.editor.config();
    let modenames = &config.statusline.mode;
    write(
        context,
        format!(
            " {} ",
            if visible {
                match context.editor.mode() {
                    Mode::Insert => &modenames.insert,
                    Mode::Select => &modenames.select,
                    Mode::Normal => &modenames.normal,
                }
            } else {
                // If not focused, explicitly leave an empty space instead of returning None.
                "   "
            }
        ),
        if visible && config.color_modes {
            match context.editor.mode() {
                Mode::Insert => Some(context.editor.theme.get("ui.statusline.insert")),
                Mode::Select => Some(context.editor.theme.get("ui.statusline.select")),
                Mode::Normal => Some(context.editor.theme.get("ui.statusline.normal")),
            }
        } else {
            None
        },
    );
}

// TODO think about handling multiple language servers
fn render_lsp_spinner<F>(context: &mut RenderContext, write: F)
where
    F: Fn(&mut RenderContext, String, Option<Style>) + Copy,
{
    let language_server = context.doc.language_servers().next();
    write(
        context,
        language_server
            .and_then(|srv| {
                context
                    .spinners
                    .get(srv.id())
                    .and_then(|spinner| spinner.frame())
            })
            // Even if there's no spinner; reserve its space to avoid elements frequently shifting.
            .unwrap_or(" ")
            .to_string(),
        None,
    );
}

fn render_diagnostics<F>(context: &mut RenderContext, write: F)
where
    F: Fn(&mut RenderContext, String, Option<Style>) + Copy,
{
    let (warnings, errors) = context
        .doc
        .shown_diagnostics()
        .fold((0, 0), |mut counts, diag| {
            use helix_core::diagnostic::Severity;
            match diag.severity {
                Some(Severity::Warning) => counts.0 += 1,
                Some(Severity::Error) | None => counts.1 += 1,
                _ => {}
            }
            counts
        });

    if warnings > 0 {
        write(
            context,
            "●".to_string(),
            Some(context.editor.theme.get("warning")),
        );
        write(context, format!(" {} ", warnings), None);
    }

    if errors > 0 {
        write(
            context,
            "●".to_string(),
            Some(context.editor.theme.get("error")),
        );
        write(context, format!(" {} ", errors), None);
    }
}

fn render_workspace_diagnostics<F>(context: &mut RenderContext, write: F)
where
    F: Fn(&mut RenderContext, String, Option<Style>) + Copy,
{
    let (warnings, errors) =
        context
            .editor
            .diagnostics
            .values()
            .flatten()
            .fold((0, 0), |mut counts, (diag, _)| {
                match diag.severity {
                    Some(DiagnosticSeverity::WARNING) => counts.0 += 1,
                    Some(DiagnosticSeverity::ERROR) | None => counts.1 += 1,
                    _ => {}
                }
                counts
            });

    if warnings > 0 || errors > 0 {
        write(context, " W ".into(), None);
    }

    if warnings > 0 {
        write(
            context,
            "●".to_string(),
            Some(context.editor.theme.get("warning")),
        );
        write(context, format!(" {} ", warnings), None);
    }

    if errors > 0 {
        write(
            context,
            "●".to_string(),
            Some(context.editor.theme.get("error")),
        );
        write(context, format!(" {} ", errors), None);
    }
}

fn render_selections<F>(context: &mut RenderContext, write: F)
where
    F: Fn(&mut RenderContext, String, Option<Style>) + Copy,
{
    let count = context.doc.selection(context.view.id).len();
    write(
        context,
        format!(" {} sel{} ", count, if count == 1 { "" } else { "s" }),
        None,
    );
}

fn render_primary_selection_length<F>(context: &mut RenderContext, write: F)
where
    F: Fn(&mut RenderContext, String, Option<Style>) + Copy,
{
    let tot_sel = context.doc.selection(context.view.id).primary().len();
    write(
        context,
        format!(" {} char{} ", tot_sel, if tot_sel == 1 { "" } else { "s" }),
        None,
    );
}

fn get_position(context: &RenderContext) -> Position {
    coords_at_pos(
        context.doc.text().slice(..),
        context
            .doc
            .selection(context.view.id)
            .primary()
            .cursor(context.doc.text().slice(..)),
    )
}

fn render_position<F>(context: &mut RenderContext, write: F)
where
    F: Fn(&mut RenderContext, String, Option<Style>) + Copy,
{
    let position = get_position(context);
    write(
        context,
        format!(" {}:{} ", position.row + 1, position.col + 1),
        None,
    );
}

fn render_total_line_numbers<F>(context: &mut RenderContext, write: F)
where
    F: Fn(&mut RenderContext, String, Option<Style>) + Copy,
{
    let total_line_numbers = context.doc.text().len_lines();

    write(context, format!(" {} ", total_line_numbers), None);
}

fn render_position_percentage<F>(context: &mut RenderContext, write: F)
where
    F: Fn(&mut RenderContext, String, Option<Style>) + Copy,
{
    let position = get_position(context);
    let maxrows = context.doc.text().len_lines();
    write(
        context,
        format!("{}%", (position.row + 1) * 100 / maxrows),
        None,
    );
}

fn render_file_encoding<F>(context: &mut RenderContext, write: F)
where
    F: Fn(&mut RenderContext, String, Option<Style>) + Copy,
{
    let enc = context.doc.encoding();

    if enc != encoding::UTF_8 {
        write(context, format!(" {} ", enc.name()), None);
    }
}

fn render_file_line_ending<F>(context: &mut RenderContext, write: F)
where
    F: Fn(&mut RenderContext, String, Option<Style>) + Copy,
{
    use helix_core::LineEnding::*;
    let line_ending = match context.doc.line_ending {
        Crlf => "CRLF",
        LF => "LF",
        #[cfg(feature = "unicode-lines")]
        VT => "VT", // U+000B -- VerticalTab
        #[cfg(feature = "unicode-lines")]
        FF => "FF", // U+000C -- FormFeed
        #[cfg(feature = "unicode-lines")]
        CR => "CR", // U+000D -- CarriageReturn
        #[cfg(feature = "unicode-lines")]
        Nel => "NEL", // U+0085 -- NextLine
        #[cfg(feature = "unicode-lines")]
        LS => "LS", // U+2028 -- Line Separator
        #[cfg(feature = "unicode-lines")]
        PS => "PS", // U+2029 -- ParagraphSeparator
    };

    write(context, format!(" {} ", line_ending), None);
}

fn render_file_type<F>(context: &mut RenderContext, write: F)
where
    F: Fn(&mut RenderContext, String, Option<Style>) + Copy,
{
    let file_type = context.doc.language_name().unwrap_or(DEFAULT_LANGUAGE_NAME);

    write(context, format!(" {} ", file_type), None);
}

fn render_file_name<F>(context: &mut RenderContext, write: F)
where
    F: Fn(&mut RenderContext, String, Option<Style>) + Copy,
{
    let title = {
        let rel_path = context.doc.relative_path();
        let path = rel_path
            .as_ref()
            .map(|p| p.to_string_lossy())
            .unwrap_or_else(|| SCRATCH_BUFFER_NAME.into());
        format!(" {} ", path)
    };

    write(context, title, None);
}

fn render_file_modification_indicator<F>(context: &mut RenderContext, write: F)
where
    F: Fn(&mut RenderContext, String, Option<Style>) + Copy,
{
    let title = (if context.doc.is_modified() {
        "[+]"
    } else {
        "   "
    })
    .to_string();

    write(context, title, None);
}

fn render_file_base_name<F>(context: &mut RenderContext, write: F)
where
    F: Fn(&mut RenderContext, String, Option<Style>) + Copy,
{
    let title = {
        let rel_path = context.doc.relative_path();
        let path = rel_path
            .as_ref()
            .and_then(|p| p.as_path().file_name().map(|s| s.to_string_lossy()))
            .unwrap_or_else(|| SCRATCH_BUFFER_NAME.into());
        format!(" {} ", path)
    };

    write(context, title, None);
}

fn render_separator<F>(context: &mut RenderContext, write: F)
where
    F: Fn(&mut RenderContext, String, Option<Style>) + Copy,
{
    let sep = &context.editor.config().statusline.separator;

    write(
        context,
        sep.to_string(),
        Some(context.editor.theme.get("ui.statusline.separator")),
    );
}

fn render_spacer<F>(context: &mut RenderContext, write: F)
where
    F: Fn(&mut RenderContext, String, Option<Style>) + Copy,
{
    write(context, String::from(" "), None);
}

fn render_version_control<F>(context: &mut RenderContext, write: F)
where
    F: Fn(&mut RenderContext, String, Option<Style>) + Copy,
{
    let head = context
        .doc
        .version_control_head()
        .unwrap_or_default()
        .to_string();

    write(context, head, None);
}

<<<<<<< HEAD
fn render_custom_text<F>(context: &mut RenderContext, write: F)
where
    F: Fn(&mut RenderContext, String, Option<Style>) + Copy,
{
    if let Some(message) = StatusLineMessage::get() {
        write(context, message, None);
=======
fn render_register<F>(context: &mut RenderContext, write: F)
where
    F: Fn(&mut RenderContext, String, Option<Style>) + Copy,
{
    if let Some(reg) = context.editor.selected_register {
        write(context, format!(" reg={} ", reg), None)
>>>>>>> a9849ebe
    }
}<|MERGE_RESOLUTION|>--- conflicted
+++ resolved
@@ -163,11 +163,8 @@
         helix_view::editor::StatusLineElement::Separator => render_separator,
         helix_view::editor::StatusLineElement::Spacer => render_spacer,
         helix_view::editor::StatusLineElement::VersionControl => render_version_control,
-<<<<<<< HEAD
         helix_view::editor::StatusLineElement::Custom => render_custom_text,
-=======
         helix_view::editor::StatusLineElement::Register => render_register,
->>>>>>> a9849ebe
     }
 }
 
@@ -498,20 +495,20 @@
     write(context, head, None);
 }
 
-<<<<<<< HEAD
 fn render_custom_text<F>(context: &mut RenderContext, write: F)
 where
     F: Fn(&mut RenderContext, String, Option<Style>) + Copy,
 {
     if let Some(message) = StatusLineMessage::get() {
         write(context, message, None);
-=======
+    }
+}
+
 fn render_register<F>(context: &mut RenderContext, write: F)
 where
     F: Fn(&mut RenderContext, String, Option<Style>) + Copy,
 {
     if let Some(reg) = context.editor.selected_register {
         write(context, format!(" reg={} ", reg), None)
->>>>>>> a9849ebe
     }
 }